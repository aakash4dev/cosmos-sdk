--- conflicted
+++ resolved
@@ -5,11 +5,12 @@
 import (
 	"context"
 	"fmt"
-	"github.com/cosmos/cosmos-sdk/codec"
 	"net/http"
 	"os"
 	"runtime/pprof"
 	"time"
+
+	"github.com/cosmos/cosmos-sdk/codec"
 
 	"github.com/spf13/cobra"
 	"google.golang.org/grpc"
@@ -338,14 +339,8 @@
 	// Add the tx service to the gRPC router. We only need to register this
 	// service if API or gRPC is enabled, and avoid doing so in the general
 	// case, because it spawns a new local tendermint RPC client.
-<<<<<<< HEAD
 	if config.API.Enable || config.GRPC.Enable {
 		clientCtx = clientCtx.WithClient(server.Client())
-=======
-	if (config.API.Enable || config.GRPC.Enable) && tmNode != nil {
-		clientCtx := clientCtx.WithClient(local.New(tmNode))
->>>>>>> cafa8812
-
 		app.RegisterTxService(clientCtx)
 		app.RegisterTendermintService(clientCtx)
 
