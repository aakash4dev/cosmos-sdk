package server

// DONTCOVER

import (
	"context"
	"fmt"
	"net/http"
	"os"
	"runtime/pprof"
	"time"

	"github.com/cosmos/cosmos-sdk/codec"

	"github.com/spf13/cobra"
<<<<<<< HEAD
=======
	"github.com/tendermint/tendermint/abci/server"
	tcmd "github.com/tendermint/tendermint/cmd/cometbft/commands"
	tmos "github.com/tendermint/tendermint/libs/os"
	"github.com/tendermint/tendermint/node"
	"github.com/tendermint/tendermint/p2p"
	pvm "github.com/tendermint/tendermint/privval"
	"github.com/tendermint/tendermint/proxy"
	"github.com/tendermint/tendermint/rpc/client/local"
>>>>>>> 9abd946b
	"google.golang.org/grpc"

	"github.com/cosmos/cosmos-sdk/client"
	"github.com/cosmos/cosmos-sdk/client/flags"
	"github.com/cosmos/cosmos-sdk/server/api"
	"github.com/cosmos/cosmos-sdk/server/config"
	servergrpc "github.com/cosmos/cosmos-sdk/server/grpc"
	"github.com/cosmos/cosmos-sdk/server/rosetta"
	crgserver "github.com/cosmos/cosmos-sdk/server/rosetta/lib/server"
	"github.com/cosmos/cosmos-sdk/server/types"
	storetypes "github.com/cosmos/cosmos-sdk/store/types"
	abciclient "github.com/tendermint/tendermint/abci/client"
	"github.com/tendermint/tendermint/abci/server"
	tcmd "github.com/tendermint/tendermint/cmd/tendermint/commands"
	tmos "github.com/tendermint/tendermint/libs/os"
	"github.com/tendermint/tendermint/node"
	"github.com/tendermint/tendermint/p2p"

	rollconf "github.com/rollkit/rollkit/config"
	rollconv "github.com/rollkit/rollkit/conv"
	rollnode "github.com/rollkit/rollkit/node"
	rollrpc "github.com/rollkit/rollkit/rpc"
)

const (
	// Tendermint full-node start flags
	flagWithTendermint     = "with-tendermint"
	flagAddress            = "address"
	flagTransport          = "transport"
	flagTraceStore         = "trace-store"
	flagCPUProfile         = "cpu-profile"
	FlagMinGasPrices       = "minimum-gas-prices"
	FlagHaltHeight         = "halt-height"
	FlagHaltTime           = "halt-time"
	FlagInterBlockCache    = "inter-block-cache"
	FlagUnsafeSkipUpgrades = "unsafe-skip-upgrades"
	FlagTrace              = "trace"
	FlagInvCheckPeriod     = "inv-check-period"

	FlagPruning             = "pruning"
	FlagPruningKeepRecent   = "pruning-keep-recent"
	FlagPruningKeepEvery    = "pruning-keep-every"
	FlagPruningInterval     = "pruning-interval"
	FlagIndexEvents         = "index-events"
	FlagMinRetainBlocks     = "min-retain-blocks"
	FlagIAVLCacheSize       = "iavl-cache-size"
	FlagDisableIAVLFastNode = "iavl-disable-fastnode"

	// state sync-related flags
	FlagStateSyncSnapshotInterval   = "state-sync.snapshot-interval"
	FlagStateSyncSnapshotKeepRecent = "state-sync.snapshot-keep-recent"

	// gRPC-related flags
	flagGRPCOnly       = "grpc-only"
	flagGRPCEnable     = "grpc.enable"
	flagGRPCAddress    = "grpc.address"
	flagGRPCWebEnable  = "grpc-web.enable"
	flagGRPCWebAddress = "grpc-web.address"
)

// StartCmd runs the service passed in, either stand-alone or in-process with
// Tendermint.
func StartCmd(appCreator types.AppCreator, defaultNodeHome string) *cobra.Command {
	cmd := &cobra.Command{
		Use:   "start",
		Short: "Run the full node",
		Long: `Run the full node application with Tendermint in or out of process. By
default, the application will run with Tendermint in process.

Pruning options can be provided via the '--pruning' flag or alternatively with '--pruning-keep-recent',
'pruning-keep-every', and 'pruning-interval' together.

For '--pruning' the options are as follows:

default: the last 100 states are kept in addition to every 500th state; pruning at 10 block intervals
nothing: all historic states will be saved, nothing will be deleted (i.e. archiving node)
everything: all saved states will be deleted, storing only the current and previous state; pruning at 10 block intervals
custom: allow pruning options to be manually specified through 'pruning-keep-recent', 'pruning-keep-every', and 'pruning-interval'

Node halting configurations exist in the form of two flags: '--halt-height' and '--halt-time'. During
the ABCI Commit phase, the node will check if the current block height is greater than or equal to
the halt-height or if the current block time is greater than or equal to the halt-time. If so, the
node will attempt to gracefully shutdown and the block will not be committed. In addition, the node
will not be able to commit subsequent blocks.

For profiling and benchmarking purposes, CPU profiling can be enabled via the '--cpu-profile' flag
which accepts a path for the resulting pprof file.

The node may be started in a 'query only' mode where only the gRPC and JSON HTTP
API services are enabled via the 'grpc-only' flag. In this mode, Tendermint is
bypassed and can be used when legacy queries are needed after an on-chain upgrade
is performed. Note, when enabled, gRPC will also be automatically enabled.
`,
		PreRunE: func(cmd *cobra.Command, _ []string) error {
			serverCtx := GetServerContextFromCmd(cmd)

			// Bind flags to the Context's Viper so the app construction can set
			// options accordingly.
			serverCtx.Viper.BindPFlags(cmd.Flags())

			_, err := GetPruningOptionsFromFlags(serverCtx.Viper)
			return err
		},
		RunE: func(cmd *cobra.Command, _ []string) error {
			serverCtx := GetServerContextFromCmd(cmd)
			clientCtx, err := client.GetClientQueryContext(cmd)
			if err != nil {
				return err
			}

			withTM, _ := cmd.Flags().GetBool(flagWithTendermint)
			if !withTM {
				serverCtx.Logger.Info("starting ABCI without Tendermint")
				return startStandAlone(serverCtx, appCreator)
			}

			// amino is needed here for backwards compatibility of REST routes
			err = startInProcess(serverCtx, clientCtx, appCreator)
			errCode, ok := err.(ErrorCode)
			if !ok {
				return err
			}

			serverCtx.Logger.Debug(fmt.Sprintf("received quit signal: %d", errCode.Code))
			return nil
		},
	}

	cmd.Flags().String(flags.FlagHome, defaultNodeHome, "The application home directory")
	cmd.Flags().Bool(flagWithTendermint, true, "Run abci app embedded in-process with tendermint")
	cmd.Flags().String(flagAddress, "tcp://0.0.0.0:26658", "Listen address")
	cmd.Flags().String(flagTransport, "socket", "Transport protocol: socket, grpc")
	cmd.Flags().String(flagTraceStore, "", "Enable KVStore tracing to an output file")
	cmd.Flags().String(FlagMinGasPrices, "", "Minimum gas prices to accept for transactions; Any fee in a tx must meet this minimum (e.g. 0.01photino;0.0001stake)")
	cmd.Flags().IntSlice(FlagUnsafeSkipUpgrades, []int{}, "Skip a set of upgrade heights to continue the old binary")
	cmd.Flags().Uint64(FlagHaltHeight, 0, "Block height at which to gracefully halt the chain and shutdown the node")
	cmd.Flags().Uint64(FlagHaltTime, 0, "Minimum block time (in Unix seconds) at which to gracefully halt the chain and shutdown the node")
	cmd.Flags().Bool(FlagInterBlockCache, true, "Enable inter-block caching")
	cmd.Flags().String(flagCPUProfile, "", "Enable CPU profiling and write to the provided file")
	cmd.Flags().Bool(FlagTrace, false, "Provide full stack traces for errors in ABCI Log")
	cmd.Flags().String(FlagPruning, storetypes.PruningOptionDefault, "Pruning strategy (default|nothing|everything|custom)")
	cmd.Flags().Uint64(FlagPruningKeepRecent, 0, "Number of recent heights to keep on disk (ignored if pruning is not 'custom')")
	cmd.Flags().Uint64(FlagPruningKeepEvery, 0, "Offset heights to keep on disk after 'keep-every' (ignored if pruning is not 'custom')")
	cmd.Flags().Uint64(FlagPruningInterval, 0, "Height interval at which pruned heights are removed from disk (ignored if pruning is not 'custom')")
	cmd.Flags().Uint(FlagInvCheckPeriod, 0, "Assert registered invariants every N blocks")
	cmd.Flags().Uint64(FlagMinRetainBlocks, 0, "Minimum block height offset during ABCI commit to prune Tendermint blocks")

	cmd.Flags().Bool(flagGRPCOnly, false, "Start the node in gRPC query only mode (no Tendermint process is started)")
	cmd.Flags().Bool(flagGRPCEnable, true, "Define if the gRPC server should be enabled")
	cmd.Flags().String(flagGRPCAddress, config.DefaultGRPCAddress, "the gRPC server address to listen on")

	cmd.Flags().Bool(flagGRPCWebEnable, true, "Define if the gRPC-Web server should be enabled. (Note: gRPC must also be enabled.)")
	cmd.Flags().String(flagGRPCWebAddress, config.DefaultGRPCWebAddress, "The gRPC-Web server address to listen on")

	cmd.Flags().Uint64(FlagStateSyncSnapshotInterval, 0, "State sync snapshot interval")
	cmd.Flags().Uint32(FlagStateSyncSnapshotKeepRecent, 2, "State sync snapshot to keep")

	cmd.Flags().Bool(FlagDisableIAVLFastNode, true, "Disable fast node for IAVL tree")

	// add support for all Tendermint-specific command line options
	tcmd.AddNodeFlags(cmd)
	rollconf.AddFlags(cmd)
	return cmd
}

func startStandAlone(ctx *Context, appCreator types.AppCreator) error {
	addr := ctx.Viper.GetString(flagAddress)
	transport := ctx.Viper.GetString(flagTransport)
	home := ctx.Viper.GetString(flags.FlagHome)

	db, err := openDB(home)
	if err != nil {
		return err
	}

	traceWriterFile := ctx.Viper.GetString(flagTraceStore)
	traceWriter, err := openTraceWriter(traceWriterFile)
	if err != nil {
		return err
	}

	app := appCreator(ctx.Logger, db, traceWriter, ctx.Viper)

	svr, err := server.NewServer(addr, transport, app)
	if err != nil {
		return fmt.Errorf("error creating listener: %v", err)
	}

	svr.SetLogger(ctx.Logger.With("module", "abci-server"))

	err = svr.Start()
	if err != nil {
		tmos.Exit(err.Error())
	}

	defer func() {
		if err = svr.Stop(); err != nil {
			tmos.Exit(err.Error())
		}
	}()

	// Wait for SIGINT or SIGTERM signal
	return WaitForQuitSignals()
}

func startInProcess(ctx *Context, clientCtx client.Context, appCreator types.AppCreator) error {
	cfg := ctx.Config
	home := cfg.RootDir
	var cpuProfileCleanup func()

	if cpuProfile := ctx.Viper.GetString(flagCPUProfile); cpuProfile != "" {
		f, err := os.Create(cpuProfile)
		if err != nil {
			return err
		}

		ctx.Logger.Info("starting CPU profiler", "profile", cpuProfile)
		if err := pprof.StartCPUProfile(f); err != nil {
			return err
		}

		cpuProfileCleanup = func() {
			ctx.Logger.Info("stopping CPU profiler", "profile", cpuProfile)
			pprof.StopCPUProfile()
			f.Close()
		}
	}

	traceWriterFile := ctx.Viper.GetString(flagTraceStore)
	db, err := openDB(home)
	if err != nil {
		return err
	}

	traceWriter, err := openTraceWriter(traceWriterFile)
	if err != nil {
		return err
	}

	config, err := config.GetConfig(ctx.Viper)
	if err != nil {
		return err
	}

	if err := config.ValidateBasic(); err != nil {
		ctx.Logger.Error("WARNING: The minimum-gas-prices config in app.toml is set to the empty string. " +
			"This defaults to 0 in the current version, but will error in the next version " +
			"(SDK v0.45). Please explicitly put the desired minimum-gas-prices in your app.toml.")
	}

	app := appCreator(ctx.Logger, db, traceWriter, ctx.Viper)

	nodeKey, err := p2p.LoadOrGenNodeKey(cfg.NodeKeyFile())
	if err != nil {
		return err
	}
	privValKey, err := p2p.LoadOrGenNodeKey(cfg.PrivValidatorKeyFile())
	if err != nil {
		return err
	}

	genDocProvider := node.DefaultGenesisDocProviderFunc(cfg)
	var (
		tmNode   rollnode.Node
		server   *rollrpc.Server
		gRPCOnly = ctx.Viper.GetBool(flagGRPCOnly)
	)

	if gRPCOnly {
		ctx.Logger.Info("starting node in gRPC only mode; Tendermint is disabled")
		config.GRPC.Enable = true
	} else {
		ctx.Logger.Info("starting node with ABCI rollmint in-process")

		// keys in rollmint format
		p2pKey, err := rollconv.GetNodeKey(nodeKey)
		if err != nil {
			return err
		}
		signingKey, err := rollconv.GetNodeKey(privValKey)
		if err != nil {
			return err
		}
		genesis, err := genDocProvider()
		if err != nil {
			return err
		}
		nodeConfig := rollconf.NodeConfig{}
		err = nodeConfig.GetViperConfig(ctx.Viper)
		if err != nil {
			return err
		}
		rollconv.GetNodeConfig(&nodeConfig, cfg)
		err = rollconv.TranslateAddresses(&nodeConfig)
		if err != nil {
			return err
		}
		tmNode, err = rollnode.NewNode(
			context.Background(),
			nodeConfig,
			p2pKey,
			signingKey,
			abciclient.NewLocalClient(nil, app),
			genesis,
			ctx.Logger,
		)
		if err != nil {
			return err
		}

		server = rollrpc.NewServer(tmNode, cfg.RPC, ctx.Logger)
		err = server.Start()
		if err != nil {
			return err
		}

		ctx.Logger.Debug("initialization: tmNode created")
		if err := tmNode.Start(); err != nil {
			return err
		}
		ctx.Logger.Debug("initialization: tmNode started")
	}

	// Add the tx service to the gRPC router. We only need to register this
	// service if API or gRPC is enabled, and avoid doing so in the general
	// case, because it spawns a new local tendermint RPC client.
<<<<<<< HEAD
	if config.API.Enable || config.GRPC.Enable {
		clientCtx = clientCtx.WithClient(server.Client())
=======
	if (config.API.Enable || config.GRPC.Enable) && tmNode != nil {
		// re-assign for making the client available below
		// do not use := to avoid shadowing clientCtx
		clientCtx = clientCtx.WithClient(local.New(tmNode))

>>>>>>> 9abd946b
		app.RegisterTxService(clientCtx)
		app.RegisterTendermintService(clientCtx)

		if a, ok := app.(types.ApplicationQueryService); ok {
			a.RegisterNodeService(clientCtx)
		}
	}

	var apiSrv *api.Server
	if config.API.Enable {
		genDoc, err := genDocProvider()
		if err != nil {
			return err
		}

		clientCtx := clientCtx.WithHomeDir(home).WithChainID(genDoc.ChainID)

		apiSrv = api.New(clientCtx, ctx.Logger.With("module", "api-server"))
		app.RegisterAPIRoutes(apiSrv, config.API)
		errCh := make(chan error)

		go func() {
			if err := apiSrv.Start(config); err != nil {
				errCh <- err
			}
		}()

		select {
		case err := <-errCh:
			return err

		case <-time.After(types.ServerStartTime): // assume server started successfully
		}
	}

	var (
		grpcSrv    *grpc.Server
		grpcWebSrv *http.Server
	)

	if config.GRPC.Enable {
		grpcSrv, err = servergrpc.StartGRPCServer(clientCtx, app, config.GRPC.Address)
		if err != nil {
			return err
		}

		if config.GRPCWeb.Enable {
			grpcWebSrv, err = servergrpc.StartGRPCWeb(grpcSrv, config)
			if err != nil {
				ctx.Logger.Error("failed to start grpc-web http server: ", err)
				return err
			}
		}
	}

	// At this point it is safe to block the process if we're in gRPC only mode as
	// we do not need to start Rosetta or handle any Tendermint related processes.
	if gRPCOnly {
		// wait for signal capture and gracefully return
		return WaitForQuitSignals()
	}

	var rosettaSrv crgserver.Server
	if config.Rosetta.Enable {
		offlineMode := config.Rosetta.Offline

		// If GRPC is not enabled rosetta cannot work in online mode, so it works in
		// offline mode.
		if !config.GRPC.Enable {
			offlineMode = true
		}

		conf := &rosetta.Config{
			Blockchain:        config.Rosetta.Blockchain,
			Network:           config.Rosetta.Network,
			TendermintRPC:     ctx.Config.RPC.ListenAddress,
			GRPCEndpoint:      config.GRPC.Address,
			Addr:              config.Rosetta.Address,
			Retries:           config.Rosetta.Retries,
			Offline:           offlineMode,
			Codec:             clientCtx.Codec.(*codec.ProtoCodec),
			InterfaceRegistry: clientCtx.InterfaceRegistry,
		}

		rosettaSrv, err = rosetta.ServerFromConfig(conf)
		if err != nil {
			return err
		}

		errCh := make(chan error)
		go func() {
			if err := rosettaSrv.Start(); err != nil {
				errCh <- err
			}
		}()

		select {
		case err := <-errCh:
			return err

		case <-time.After(types.ServerStartTime): // assume server started successfully
		}
	}

	defer func() {
		if tmNode.IsRunning() {
			_ = tmNode.Stop()
		}

		if cpuProfileCleanup != nil {
			cpuProfileCleanup()
		}

		if apiSrv != nil {
			_ = apiSrv.Close()
		}

		if grpcSrv != nil {
			grpcSrv.Stop()
			if grpcWebSrv != nil {
				grpcWebSrv.Close()
			}
		}

		ctx.Logger.Info("exiting...")
	}()

	// wait for signal capture and gracefully return
	return WaitForQuitSignals()
}<|MERGE_RESOLUTION|>--- conflicted
+++ resolved
@@ -13,17 +13,11 @@
 	"github.com/cosmos/cosmos-sdk/codec"
 
 	"github.com/spf13/cobra"
-<<<<<<< HEAD
-=======
 	"github.com/tendermint/tendermint/abci/server"
 	tcmd "github.com/tendermint/tendermint/cmd/cometbft/commands"
 	tmos "github.com/tendermint/tendermint/libs/os"
 	"github.com/tendermint/tendermint/node"
 	"github.com/tendermint/tendermint/p2p"
-	pvm "github.com/tendermint/tendermint/privval"
-	"github.com/tendermint/tendermint/proxy"
-	"github.com/tendermint/tendermint/rpc/client/local"
->>>>>>> 9abd946b
 	"google.golang.org/grpc"
 
 	"github.com/cosmos/cosmos-sdk/client"
@@ -35,12 +29,7 @@
 	crgserver "github.com/cosmos/cosmos-sdk/server/rosetta/lib/server"
 	"github.com/cosmos/cosmos-sdk/server/types"
 	storetypes "github.com/cosmos/cosmos-sdk/store/types"
-	abciclient "github.com/tendermint/tendermint/abci/client"
-	"github.com/tendermint/tendermint/abci/server"
-	tcmd "github.com/tendermint/tendermint/cmd/tendermint/commands"
-	tmos "github.com/tendermint/tendermint/libs/os"
-	"github.com/tendermint/tendermint/node"
-	"github.com/tendermint/tendermint/p2p"
+	proxy "github.com/tendermint/tendermint/proxy"
 
 	rollconf "github.com/rollkit/rollkit/config"
 	rollconv "github.com/rollkit/rollkit/conv"
@@ -326,7 +315,7 @@
 			nodeConfig,
 			p2pKey,
 			signingKey,
-			abciclient.NewLocalClient(nil, app),
+			proxy.NewLocalClientCreator(app),
 			genesis,
 			ctx.Logger,
 		)
@@ -350,16 +339,11 @@
 	// Add the tx service to the gRPC router. We only need to register this
 	// service if API or gRPC is enabled, and avoid doing so in the general
 	// case, because it spawns a new local tendermint RPC client.
-<<<<<<< HEAD
-	if config.API.Enable || config.GRPC.Enable {
-		clientCtx = clientCtx.WithClient(server.Client())
-=======
 	if (config.API.Enable || config.GRPC.Enable) && tmNode != nil {
 		// re-assign for making the client available below
 		// do not use := to avoid shadowing clientCtx
-		clientCtx = clientCtx.WithClient(local.New(tmNode))
-
->>>>>>> 9abd946b
+		clientCtx = clientCtx.WithClient(server.Client())
+
 		app.RegisterTxService(clientCtx)
 		app.RegisterTendermintService(clientCtx)
 
