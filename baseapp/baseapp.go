package baseapp

import (
	"errors"
	"fmt"
	"strings"

	"github.com/gogo/protobuf/proto"
	abci "github.com/tendermint/tendermint/abci/types"
	"github.com/tendermint/tendermint/crypto/tmhash"
	"github.com/tendermint/tendermint/libs/log"
	tmproto "github.com/tendermint/tendermint/proto/tendermint/types"
	dbm "github.com/tendermint/tm-db"

	codectypes "github.com/cosmos/cosmos-sdk/codec/types"
	"github.com/cosmos/cosmos-sdk/snapshots"
	"github.com/cosmos/cosmos-sdk/store"
	storetypes "github.com/cosmos/cosmos-sdk/store/types"
	sdk "github.com/cosmos/cosmos-sdk/types"
	sdkerrors "github.com/cosmos/cosmos-sdk/types/errors"
	"github.com/cosmos/cosmos-sdk/x/auth/migrations/legacytx"
)

const (
	runTxModeCheck    runTxMode = iota // Check a transaction
	runTxModeReCheck                   // Recheck a (pending) transaction after a commit
	runTxModeSimulate                  // Simulate a transaction
	runTxModeDeliver                   // Deliver a transaction
)

var _ abci.Application = (*BaseApp)(nil)

type (
	// Enum mode for app.runTx
	runTxMode uint8

	// StoreLoader defines a customizable function to control how we load the CommitMultiStore
	// from disk. This is useful for state migration, when loading a datastore written with
	// an older version of the software. In particular, if a module changed the substore key name
	// (or removed a substore) between two versions of the software.
	StoreLoader func(ms sdk.CommitMultiStore) error
)

// BaseApp reflects the ABCI application implementation.
type BaseApp struct { // nolint: maligned
	// initialized on creation
	logger            log.Logger
	name              string // application name from abci.Info
	interfaceRegistry codectypes.InterfaceRegistry
	txDecoder         sdk.TxDecoder // unmarshal []byte into sdk.Tx

	anteHandler sdk.AnteHandler // ante handler for fee and auth
	postHandler sdk.AnteHandler // post handler, optional, e.g. for tips

	appStore
	baseappVersions
	peerFilters
	snapshotData
	abciData
	moduleRouter

	// volatile states:
	//
	// checkState is set on InitChain and reset on Commit
	// deliverState is set on InitChain and BeginBlock and set to nil on Commit
	checkState   *state // for CheckTx
	deliverState *state // for DeliverTx

	// paramStore is used to query for ABCI consensus parameters from an
	// application parameter store.
	paramStore ParamStore

	// The minimum gas prices a validator is willing to accept for processing a
	// transaction. This is mainly used for DoS and spam prevention.
	minGasPrices sdk.DecCoins

	// initialHeight is the initial height at which we start the baseapp
	initialHeight int64

	// flag for sealing options and parameters to a BaseApp
	sealed bool

	// block height at which to halt the chain and gracefully shutdown
	haltHeight uint64

	// minimum block time (in Unix seconds) at which to halt the chain and gracefully shutdown
	haltTime uint64

	// minRetainBlocks defines the minimum block height offset from the current
	// block being committed, such that all blocks past this offset are pruned
	// from Tendermint. It is used as part of the process of determining the
	// ResponseCommit.RetainHeight value during ABCI Commit. A value of 0 indicates
	// that no blocks should be pruned.
	//
	// Note: Tendermint block pruning is dependant on this parameter in conunction
	// with the unbonding (safety threshold) period, state pruning and state sync
	// snapshot parameters to determine the correct minimum value of
	// ResponseCommit.RetainHeight.
	minRetainBlocks uint64

	// recovery handler for app.runTx method
	runTxRecoveryMiddleware recoveryMiddleware

	// trace set will return full stack traces for errors in ABCI Log field
	trace bool

	// indexEvents defines the set of events in the form {eventType}.{attributeKey},
	// which informs Tendermint what to index. If empty, all events will be indexed.
	indexEvents map[string]struct{}

	// abciListeners for hooking into the ABCI message processing of the BaseApp
	// and exposing the requests and responses to external consumers
	abciListeners []ABCIListener
}

type appStore struct {
	db          dbm.DB               // common DB backend
	cms         sdk.CommitMultiStore // Main (uncached) state
	qms         sdk.MultiStore       // Optional alternative state provider for query service
	storeLoader StoreLoader          // function to handle store loading, may be overridden with SetStoreLoader()

	// an inter-block write-through cache provided to the context during deliverState
	interBlockCache sdk.MultiStorePersistentCache

	fauxMerkleMode bool // if true, IAVL MountStores uses MountStoresDB for simulation speed.
}

type moduleRouter struct {
	router           sdk.Router        // handle any kind of message
	queryRouter      sdk.QueryRouter   // router for redirecting query calls
	grpcQueryRouter  *GRPCQueryRouter  // router for redirecting gRPC query calls
	msgServiceRouter *MsgServiceRouter // router for redirecting Msg service messages
}

type abciData struct {
	initChainer  sdk.InitChainer  // initialize state with validators and state blob
	beginBlocker sdk.BeginBlocker // logic to run before any txs
	endBlocker   sdk.EndBlocker   // logic to run after all txs, and to determine valset changes

	// absent validators from begin block
	voteInfos []abci.VoteInfo
}

type baseappVersions struct {
	// application's version string
	version string

	// application's protocol version that increments on every upgrade
	// if BaseApp is passed to the upgrade keeper's NewKeeper method.
	appVersion uint64
}

// should really get handled in some db struct
// which then has a sub-item, persistence fields
type snapshotData struct {
	// manages snapshots, i.e. dumps of app state at certain intervals
	snapshotManager *snapshots.Manager
}

// NewBaseApp returns a reference to an initialized BaseApp. It accepts a
// variadic number of option functions, which act on the BaseApp to set
// configuration choices.
//
// NOTE: The db is used to store the version number for now.
func NewBaseApp(
	name string, logger log.Logger, db dbm.DB, txDecoder sdk.TxDecoder, options ...func(*BaseApp),
) *BaseApp {
	app := &BaseApp{
		logger: logger,
		name:   name,
		appStore: appStore{
			db:             db,
			cms:            store.NewCommitMultiStore(db),
			storeLoader:    DefaultStoreLoader,
			fauxMerkleMode: false,
		},
		moduleRouter: moduleRouter{
			router:           NewRouter(),
			queryRouter:      NewQueryRouter(),
			grpcQueryRouter:  NewGRPCQueryRouter(),
			msgServiceRouter: NewMsgServiceRouter(),
		},
		txDecoder: txDecoder,
	}

	for _, option := range options {
		option(app)
	}

	if app.interBlockCache != nil {
		app.cms.SetInterBlockCache(app.interBlockCache)
	}

	app.runTxRecoveryMiddleware = newDefaultRecoveryMiddleware()

	return app
}

// Name returns the name of the BaseApp.
func (app *BaseApp) Name() string {
	return app.name
}

// AppVersion returns the application's protocol version.
func (app *BaseApp) AppVersion() uint64 {
	return app.appVersion
}

// Version returns the application's version string.
func (app *BaseApp) Version() string {
	return app.version
}

// Logger returns the logger of the BaseApp.
func (app *BaseApp) Logger() log.Logger {
	return app.logger
}

// Trace returns the boolean value for logging error stack traces.
func (app *BaseApp) Trace() bool {
	return app.trace
}

// MsgServiceRouter returns the MsgServiceRouter of a BaseApp.
func (app *BaseApp) MsgServiceRouter() *MsgServiceRouter { return app.msgServiceRouter }

// SetMsgServiceRouter sets the MsgServiceRouter of a BaseApp.
func (app *BaseApp) SetMsgServiceRouter(msgServiceRouter *MsgServiceRouter) {
	app.msgServiceRouter = msgServiceRouter
}

// MountStores mounts all IAVL or DB stores to the provided keys in the BaseApp
// multistore.
func (app *BaseApp) MountStores(keys ...storetypes.StoreKey) {
	for _, key := range keys {
		switch key.(type) {
		case *storetypes.KVStoreKey:
			if !app.fauxMerkleMode {
				app.MountStore(key, storetypes.StoreTypeIAVL)
			} else {
				// StoreTypeDB doesn't do anything upon commit, and it doesn't
				// retain history, but it's useful for faster simulation.
				app.MountStore(key, storetypes.StoreTypeDB)
			}

		case *storetypes.TransientStoreKey:
			app.MountStore(key, storetypes.StoreTypeTransient)

		default:
			panic(fmt.Sprintf("Unrecognized store key type :%T", key))
		}
	}
}

// MountKVStores mounts all IAVL or DB stores to the provided keys in the
// BaseApp multistore.
func (app *BaseApp) MountKVStores(keys map[string]*storetypes.KVStoreKey) {
	for _, key := range keys {
		if !app.fauxMerkleMode {
			app.MountStore(key, storetypes.StoreTypeIAVL)
		} else {
			// StoreTypeDB doesn't do anything upon commit, and it doesn't
			// retain history, but it's useful for faster simulation.
			app.MountStore(key, storetypes.StoreTypeDB)
		}
	}
}

// MountTransientStores mounts all transient stores to the provided keys in
// the BaseApp multistore.
func (app *BaseApp) MountTransientStores(keys map[string]*storetypes.TransientStoreKey) {
	for _, key := range keys {
		app.MountStore(key, storetypes.StoreTypeTransient)
	}
}

// MountMemoryStores mounts all in-memory KVStores with the BaseApp's internal
// commit multi-store.
func (app *BaseApp) MountMemoryStores(keys map[string]*storetypes.MemoryStoreKey) {
	for _, memKey := range keys {
		app.MountStore(memKey, storetypes.StoreTypeMemory)
	}
}

// MountStore mounts a store to the provided key in the BaseApp multistore,
// using the default DB.
func (app *BaseApp) MountStore(key storetypes.StoreKey, typ storetypes.StoreType) {
	app.cms.MountStoreWithDB(key, typ, nil)
}

// LoadLatestVersion loads the latest application version. It will panic if
// called more than once on a running BaseApp.
func (app *BaseApp) LoadLatestVersion() error {
	err := app.storeLoader(app.cms)
	if err != nil {
		return fmt.Errorf("failed to load latest version: %w", err)
	}

	return app.Init()
}

// DefaultStoreLoader will be used by default and loads the latest version
func DefaultStoreLoader(ms sdk.CommitMultiStore) error {
	return ms.LoadLatestVersion()
}

// CommitMultiStore returns the root multi-store.
// App constructor can use this to access the `cms`.
// UNSAFE: must not be used during the abci life cycle.
func (app *BaseApp) CommitMultiStore() sdk.CommitMultiStore {
	return app.cms
}

// SnapshotManager returns the snapshot manager.
// application use this to register extra extension snapshotters.
func (app *BaseApp) SnapshotManager() *snapshots.Manager {
	return app.snapshotManager
}

// LoadVersion loads the BaseApp application version. It will panic if called
// more than once on a running baseapp.
func (app *BaseApp) LoadVersion(version int64) error {
	app.logger.Info("NOTICE: this could take a long time to migrate IAVL store to fastnode if you enable Fast Node.\n")
	err := app.cms.LoadVersion(version)
	if err != nil {
		return fmt.Errorf("failed to load version %d: %w", version, err)
	}

	return app.Init()
}

// LastCommitID returns the last CommitID of the multistore.
func (app *BaseApp) LastCommitID() storetypes.CommitID {
	return app.cms.LastCommitID()
}

// LastBlockHeight returns the last committed block height.
func (app *BaseApp) LastBlockHeight() int64 {
	return app.cms.LastCommitID().Version
}

// Init initializes the app. It seals the app, preventing any
// further modifications. In addition, it validates the app against
// the earlier provided settings. Returns an error if validation fails.
// nil otherwise. Panics if the app is already sealed.
func (app *BaseApp) Init() error {
	if app.sealed {
		panic("cannot call initFromMainStore: baseapp already sealed")
	}

	// needed for the export command which inits from store but never calls initchain
	app.setCheckState(tmproto.Header{})
	app.Seal()

	if app.cms == nil {
		return errors.New("commit multi-store must not be nil")
	}

	return app.cms.GetPruning().Validate()
}

func (app *BaseApp) setMinGasPrices(gasPrices sdk.DecCoins) {
	app.minGasPrices = gasPrices
}

func (app *BaseApp) setHaltHeight(haltHeight uint64) {
	app.haltHeight = haltHeight
}

func (app *BaseApp) setHaltTime(haltTime uint64) {
	app.haltTime = haltTime
}

func (app *BaseApp) setMinRetainBlocks(minRetainBlocks uint64) {
	app.minRetainBlocks = minRetainBlocks
}

func (app *BaseApp) setInterBlockCache(cache sdk.MultiStorePersistentCache) {
	app.interBlockCache = cache
}

func (app *BaseApp) setTrace(trace bool) {
	app.trace = trace
}

func (app *BaseApp) setIndexEvents(ie []string) {
	app.indexEvents = make(map[string]struct{})

	for _, e := range ie {
		app.indexEvents[e] = struct{}{}
	}
}

// Router returns the legacy router of the BaseApp.
func (app *BaseApp) Router() sdk.Router {
	if app.sealed {
		// We cannot return a Router when the app is sealed because we can't have
		// any routes modified which would cause unexpected routing behavior.
		panic("Router() on sealed BaseApp")
	}

	return app.router
}

// QueryRouter returns the QueryRouter of a BaseApp.
func (app *BaseApp) QueryRouter() sdk.QueryRouter { return app.queryRouter }

// Seal seals a BaseApp. It prohibits any further modifications to a BaseApp.
func (app *BaseApp) Seal() { app.sealed = true }

// IsSealed returns true if the BaseApp is sealed and false otherwise.
func (app *BaseApp) IsSealed() bool { return app.sealed }

// setCheckState sets the BaseApp's checkState with a branched multi-store
// (i.e. a CacheMultiStore) and a new Context with the same multi-store branch,
// provided header, and minimum gas prices set. It is set on InitChain and reset
// on Commit.
func (app *BaseApp) setCheckState(header tmproto.Header) {
	ms := app.cms.CacheMultiStore()
	app.checkState = &state{
		ms:  ms,
		ctx: sdk.NewContext(ms, header, true, app.logger).WithMinGasPrices(app.minGasPrices),
	}
}

// setDeliverState sets the BaseApp's deliverState with a branched multi-store
// (i.e. a CacheMultiStore) and a new Context with the same multi-store branch,
// and provided header. It is set on InitChain and BeginBlock and set to nil on
// Commit.
func (app *BaseApp) setDeliverState(header tmproto.Header) {
	ms := app.cms.CacheMultiStore()
	app.deliverState = &state{
		ms:  ms,
		ctx: sdk.NewContext(ms, header, false, app.logger),
	}
}

// GetConsensusParams returns the current consensus parameters from the BaseApp's
// ParamStore. If the BaseApp has no ParamStore defined, nil is returned.
func (app *BaseApp) GetConsensusParams(ctx sdk.Context) *abci.ConsensusParams {
	if app.paramStore == nil {
		return nil
	}

	cp := new(abci.ConsensusParams)

	if app.paramStore.Has(ctx, ParamStoreKeyBlockParams) {
		var bp abci.BlockParams

		app.paramStore.Get(ctx, ParamStoreKeyBlockParams, &bp)
		cp.Block = &bp
	}

	if app.paramStore.Has(ctx, ParamStoreKeyEvidenceParams) {
		var ep tmproto.EvidenceParams

		app.paramStore.Get(ctx, ParamStoreKeyEvidenceParams, &ep)
		cp.Evidence = &ep
	}

	if app.paramStore.Has(ctx, ParamStoreKeyValidatorParams) {
		var vp tmproto.ValidatorParams

		app.paramStore.Get(ctx, ParamStoreKeyValidatorParams, &vp)
		cp.Validator = &vp
	}

	return cp
}

// AddRunTxRecoveryHandler adds custom app.runTx method panic handlers.
func (app *BaseApp) AddRunTxRecoveryHandler(handlers ...RecoveryHandler) {
	for _, h := range handlers {
		app.runTxRecoveryMiddleware = newRecoveryMiddleware(h, app.runTxRecoveryMiddleware)
	}
}

// StoreConsensusParams sets the consensus parameters to the baseapp's param store.
func (app *BaseApp) StoreConsensusParams(ctx sdk.Context, cp *abci.ConsensusParams) {
	if app.paramStore == nil {
		panic("cannot store consensus params with no params store set")
	}

	if cp == nil {
		return
	}

	app.paramStore.Set(ctx, ParamStoreKeyBlockParams, cp.Block)
	app.paramStore.Set(ctx, ParamStoreKeyEvidenceParams, cp.Evidence)
	app.paramStore.Set(ctx, ParamStoreKeyValidatorParams, cp.Validator)
	// We're explicitly not storing the Tendermint app_version in the param store. It's
	// stored instead in the x/upgrade store, with its own bump logic.
}

// getMaximumBlockGas gets the maximum gas from the consensus params. It panics
// if maximum block gas is less than negative one and returns zero if negative
// one.
func (app *BaseApp) getMaximumBlockGas(ctx sdk.Context) uint64 {
	cp := app.GetConsensusParams(ctx)
	if cp == nil || cp.Block == nil {
		return 0
	}

	maxGas := cp.Block.MaxGas

	switch {
	case maxGas < -1:
		panic(fmt.Sprintf("invalid maximum block gas: %d", maxGas))

	case maxGas == -1:
		return 0

	default:
		return uint64(maxGas)
	}
}

func (app *BaseApp) validateHeight(req abci.RequestBeginBlock) error {
	if req.Header.Height < 1 {
		return fmt.Errorf("invalid height: %d", req.Header.Height)
	}

	// expectedHeight holds the expected height to validate.
	var expectedHeight int64
	if app.LastBlockHeight() == 0 && app.initialHeight > 1 {
		// In this case, we're validating the first block of the chain (no
		// previous commit). The height we're expecting is the initial height.
		expectedHeight = app.initialHeight
	} else {
		// This case can means two things:
		// - either there was already a previous commit in the store, in which
		// case we increment the version from there,
		// - or there was no previous commit, and initial version was not set,
		// in which case we start at version 1.
		expectedHeight = app.LastBlockHeight() + 1
	}

	if req.Header.Height != expectedHeight {
		return fmt.Errorf("invalid height: %d; expected: %d", req.Header.Height, expectedHeight)
	}

	return nil
}

// validateBasicTxMsgs executes basic validator calls for messages.
func validateBasicTxMsgs(msgs []sdk.Msg) error {
	if len(msgs) == 0 {
		return sdkerrors.Wrap(sdkerrors.ErrInvalidRequest, "must contain at least one message")
	}

	for _, msg := range msgs {
		err := msg.ValidateBasic()
		if err != nil {
			return err
		}
	}

	return nil
}

// Returns the applications's deliverState if app is in runTxModeDeliver,
// otherwise it returns the application's checkstate.
func (app *BaseApp) getState(mode runTxMode) *state {
	if mode == runTxModeDeliver {
		return app.deliverState
	}

	return app.checkState
}

// retrieve the context for the tx w/ txBytes and other memoized values.
func (app *BaseApp) getContextForTx(mode runTxMode, txBytes []byte) sdk.Context {
	ctx := app.getState(mode).ctx.
		WithTxBytes(txBytes).
		WithVoteInfos(app.voteInfos)

	ctx = ctx.WithConsensusParams(app.GetConsensusParams(ctx))

	if mode == runTxModeReCheck {
		ctx = ctx.WithIsReCheckTx(true)
	}

	if mode == runTxModeSimulate {
		ctx, _ = ctx.CacheContext()
	}

	return ctx
}

// cacheTxContext returns a new context based off of the provided context with
// a branched multi-store.
func (app *BaseApp) cacheTxContext(ctx sdk.Context, txBytes []byte) (sdk.Context, sdk.CacheMultiStore) {
	ms := ctx.MultiStore()
	// TODO: https://github.com/cosmos/cosmos-sdk/issues/2824
	msCache := ms.CacheMultiStore()
	if msCache.TracingEnabled() {
		msCache = msCache.SetTracingContext(
			sdk.TraceContext(
				map[string]interface{}{
					"txHash": fmt.Sprintf("%X", tmhash.Sum(txBytes)),
				},
			),
		).(sdk.CacheMultiStore)
	}

	return ctx.WithMultiStore(msCache), msCache
}

// runTx processes a transaction within a given execution mode, encoded transaction
// bytes, and the decoded transaction itself. All state transitions occur through
// a cached Context depending on the mode provided. State only gets persisted
// if all messages get executed successfully and the execution mode is DeliverTx.
// Note, gas execution info is always returned. A reference to a Result is
// returned if the tx does not run out of gas and if all the messages are valid
// and execute successfully. An error is returned otherwise.
func (app *BaseApp) runTx(mode runTxMode, txBytes []byte) (gInfo sdk.GasInfo, result *sdk.Result, anteEvents []abci.Event, priority int64, err error) {
	// NOTE: GasWanted should be returned by the AnteHandler. GasUsed is
	// determined by the GasMeter. We need access to the context to get the gas
	// meter so we initialize upfront.
	var gasWanted uint64

	ctx := app.getContextForTx(mode, txBytes)
	ms := ctx.MultiStore()

	// only run the tx if there is block gas remaining
	if mode == runTxModeDeliver && ctx.BlockGasMeter().IsOutOfGas() {
		return gInfo, nil, nil, 0, sdkerrors.Wrap(sdkerrors.ErrOutOfGas, "no block gas left to run tx")
	}

	defer func() {
		if r := recover(); r != nil {
			recoveryMW := newOutOfGasRecoveryMiddleware(gasWanted, ctx, app.runTxRecoveryMiddleware)
			err, result = processRecovery(r, recoveryMW), nil
		}

		gInfo = sdk.GasInfo{GasWanted: gasWanted, GasUsed: ctx.GasMeter().GasConsumed()}
	}()

	blockGasConsumed := false
	// consumeBlockGas makes sure block gas is consumed at most once. It must happen after
	// tx processing, and must be execute even if tx processing fails. Hence we use trick with `defer`
	consumeBlockGas := func() {
		if !blockGasConsumed {
			blockGasConsumed = true
			ctx.BlockGasMeter().ConsumeGas(
				ctx.GasMeter().GasConsumedToLimit(), "block gas meter",
			)
		}
	}

	// If BlockGasMeter() panics it will be caught by the above recover and will
	// return an error - in any case BlockGasMeter will consume gas past the limit.
	//
	// NOTE: This must exist in a separate defer function for the above recovery
	// to recover from this one.
	if mode == runTxModeDeliver {
		defer consumeBlockGas()
	}

	tx, err := app.txDecoder(txBytes)
	if err != nil {
		return sdk.GasInfo{}, nil, nil, 0, err
	}

	msgs := tx.GetMsgs()
	if err := validateBasicTxMsgs(msgs); err != nil {
		return sdk.GasInfo{}, nil, nil, 0, err
	}

	if app.anteHandler != nil {
		var (
			anteCtx sdk.Context
			msCache sdk.CacheMultiStore
		)

		// Branch context before AnteHandler call in case it aborts.
		// This is required for both CheckTx and DeliverTx.
		// Ref: https://github.com/cosmos/cosmos-sdk/issues/2772
		//
		// NOTE: Alternatively, we could require that AnteHandler ensures that
		// writes do not happen if aborted/failed.  This may have some
		// performance benefits, but it'll be more difficult to get right.
		anteCtx, msCache = app.cacheTxContext(ctx, txBytes)
		anteCtx = anteCtx.WithEventManager(sdk.NewEventManager())
		newCtx, err := app.anteHandler(anteCtx, tx, mode == runTxModeSimulate)

		if !newCtx.IsZero() {
			// At this point, newCtx.MultiStore() is a store branch, or something else
			// replaced by the AnteHandler. We want the original multistore.
			//
			// Also, in the case of the tx aborting, we need to track gas consumed via
			// the instantiated gas meter in the AnteHandler, so we update the context
			// prior to returning.
			ctx = newCtx.WithMultiStore(ms)
		}

		events := ctx.EventManager().Events()

		// GasMeter expected to be set in AnteHandler
		gasWanted = ctx.GasMeter().Limit()

		if err != nil {
			return gInfo, nil, nil, 0, err
		}

		priority = ctx.Priority()
		msCache.Write()
		anteEvents = events.ToABCIEvents()
	}

	// Create a new Context based off of the existing Context with a MultiStore branch
	// in case message processing fails. At this point, the MultiStore
	// is a branch of a branch.
	runMsgCtx, msCache := app.cacheTxContext(ctx, txBytes)

	// Attempt to execute all messages and only update state if all messages pass
	// and we're in DeliverTx. Note, runMsgs will never return a reference to a
	// Result if any single message fails or does not have a registered Handler.
	result, err = app.runMsgs(runMsgCtx, msgs, mode)
	if err == nil {
		// Run optional postHandlers.
		//
		// Note: If the postHandler fails, we also revert the runMsgs state.
		if app.postHandler != nil {
			// The runMsgCtx context currently contains events emitted by the ante handler.
			// We clear this to correctly order events without duplicates.
			// Note that the state is still preserved.
			postCtx := runMsgCtx.WithEventManager(sdk.NewEventManager())

			newCtx, err := app.postHandler(postCtx, tx, mode == runTxModeSimulate)
			if err != nil {
				return gInfo, nil, anteEvents, priority, err
			}

			result.Events = append(result.Events, newCtx.EventManager().ABCIEvents()...)
		}

		if mode == runTxModeDeliver {
			// When block gas exceeds, it'll panic and won't commit the cached store.
			consumeBlockGas()

			msCache.Write()
		}

		if len(anteEvents) > 0 && (mode == runTxModeDeliver || mode == runTxModeSimulate) {
			// append the events in the order of occurrence
			result.Events = append(anteEvents, result.Events...)
		}
	}

	return gInfo, result, anteEvents, priority, err
}

// runMsgs iterates through a list of messages and executes them with the provided
// Context and execution mode. Messages will only be executed during simulation
// and DeliverTx. An error is returned if any single message fails or if a
// Handler does not exist for a given message route. Otherwise, a reference to a
// Result is returned. The caller must not commit state if an error is returned.
func (app *BaseApp) runMsgs(ctx sdk.Context, msgs []sdk.Msg, mode runTxMode) (*sdk.Result, error) {
	msgLogs := make(sdk.ABCIMessageLogs, 0, len(msgs))
	events := sdk.EmptyEvents()
	var msgResponses []*codectypes.Any

	// NOTE: GasWanted is determined by the AnteHandler and GasUsed by the GasMeter.
	for i, msg := range msgs {
		// skip actual execution for (Re)CheckTx mode
		if mode == runTxModeCheck || mode == runTxModeReCheck {
			break
		}

		var (
			msgResult    *sdk.Result
			eventMsgName string // name to use as value in event `message.action`
			err          error
		)

		if handler := app.msgServiceRouter.Handler(msg); handler != nil {
			// ADR 031 request type routing
			msgResult, err = handler(ctx, msg)
			eventMsgName = sdk.MsgTypeURL(msg)
		} else if legacyMsg, ok := msg.(legacytx.LegacyMsg); ok {
			// legacy sdk.Msg routing
			// Assuming that the app developer has migrated all their Msgs to
			// proto messages and has registered all `Msg services`, then this
			// path should never be called, because all those Msgs should be
			// registered within the `msgServiceRouter` already.
			msgRoute := legacyMsg.Route()
			eventMsgName = legacyMsg.Type()
			handler := app.router.Route(ctx, msgRoute)
			if handler == nil {
				return nil, sdkerrors.Wrapf(sdkerrors.ErrUnknownRequest, "unrecognized message route: %s; message index: %d", msgRoute, i)
			}

			msgResult, err = handler(ctx, msg)
		} else {
			return nil, sdkerrors.Wrapf(sdkerrors.ErrUnknownRequest, "can't route message %+v", msg)
		}

		if err != nil {
			return nil, sdkerrors.Wrapf(err, "failed to execute message; message index: %d", i)
		}

		msgEvents := sdk.Events{
			sdk.NewEvent(sdk.EventTypeMessage, sdk.NewAttribute(sdk.AttributeKeyAction, eventMsgName)),
		}
		msgEvents = msgEvents.AppendEvents(msgResult.GetEvents())

		// append message events, data and logs
		//
		// Note: Each message result's data must be length-prefixed in order to
		// separate each result.
		events = events.AppendEvents(msgEvents)

		// Each individual sdk.Result that went through the MsgServiceRouter
		// (which should represent 99% of the Msgs now, since everyone should
		// be using protobuf Msgs) has exactly one Msg response, set inside
		// `WrapServiceResult`. We take that Msg response, and aggregate it
		// into an array.
		if len(msgResult.MsgResponses) > 0 {
			msgResponse := msgResult.MsgResponses[0]
			if msgResponse == nil {
				return nil, sdkerrors.ErrLogic.Wrapf("got nil Msg response at index %d for msg %s", i, sdk.MsgTypeURL(msg))
			}
			msgResponses = append(msgResponses, msgResponse)
		}

		msgLogs = append(msgLogs, sdk.NewABCIMessageLog(uint32(i), msgResult.Log, msgEvents))
	}

	data, err := makeABCIData(msgResponses)
	if err != nil {
		return nil, sdkerrors.Wrap(err, "failed to marshal tx data")
	}

	return &sdk.Result{
		Data:         data,
		Log:          strings.TrimSpace(msgLogs.String()),
		Events:       events.ToABCIEvents(),
		MsgResponses: msgResponses,
	}, nil
}

// makeABCIData generates the Data field to be sent to ABCI Check/DeliverTx.
func makeABCIData(msgResponses []*codectypes.Any) ([]byte, error) {
	return proto.Marshal(&sdk.TxMsgData{MsgResponses: msgResponses})
}

<<<<<<< HEAD
func (app *BaseApp) GetAppHash(hash abci.RequestGetAppHash) abci.ResponseGetAppHash {
	// TODO implement me
	panic("implement me")
}

func (app *BaseApp) GenerateFraudProof(proof abci.RequestGenerateFraudProof) abci.ResponseGenerateFraudProof {
	// TODO implement me
	panic("implement me")
}

func (app *BaseApp) VerifyFraudProof(proof abci.RequestVerifyFraudProof) abci.ResponseVerifyFraudProof {
	// TODO implement me
	panic("implement me")
=======
// Close is called in start cmd to gracefully cleanup resources.
func (app *BaseApp) Close() error {
	return nil
>>>>>>> 557da6eb
}<|MERGE_RESOLUTION|>--- conflicted
+++ resolved
@@ -845,7 +845,6 @@
 	return proto.Marshal(&sdk.TxMsgData{MsgResponses: msgResponses})
 }
 
-<<<<<<< HEAD
 func (app *BaseApp) GetAppHash(hash abci.RequestGetAppHash) abci.ResponseGetAppHash {
 	// TODO implement me
 	panic("implement me")
@@ -859,9 +858,9 @@
 func (app *BaseApp) VerifyFraudProof(proof abci.RequestVerifyFraudProof) abci.ResponseVerifyFraudProof {
 	// TODO implement me
 	panic("implement me")
-=======
+}
+
 // Close is called in start cmd to gracefully cleanup resources.
 func (app *BaseApp) Close() error {
 	return nil
->>>>>>> 557da6eb
 }