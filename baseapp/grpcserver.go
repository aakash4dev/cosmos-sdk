--- conflicted
+++ resolved
@@ -29,29 +29,6 @@
 		md, ok := metadata.FromIncomingContext(grpcCtx)
 		if !ok {
 			return nil, status.Error(codes.Internal, "unable to retrieve metadata")
-<<<<<<< HEAD
-		}
-
-		// Get height header from the request context, if present.
-		var height int64
-		if heightHeaders := md.Get(grpctypes.GRPCBlockHeightHeader); len(heightHeaders) > 0 {
-			height, err = strconv.ParseInt(heightHeaders[0], 10, 64)
-			if err != nil {
-				return nil, sdkerrors.Wrapf(
-					sdkerrors.ErrInvalidRequest,
-					"Baseapp.RegisterGRPCServer: invalid height header %q: %v", grpctypes.GRPCBlockHeightHeader, err)
-			}
-			if err := checkNegativeHeight(height); err != nil {
-				return nil, err
-			}
-		}
-
-		// Create the sdk.Context. Passing false as 2nd arg, as we can't
-		// actually support proofs with gRPC right now.
-		sdkCtx, err := app.createQueryContext(height, false)
-		if err != nil {
-			return nil, err
-=======
 		}
 
 		// Get height header from the request context, if present.
@@ -78,19 +55,11 @@
 		// Add relevant gRPC headers
 		if height == 0 {
 			height = sdkCtx.BlockHeight() // If height was not set in the request, set it to the latest
->>>>>>> 59d7dc46
 		}
 
 		// Attach the sdk.Context into the gRPC's context.Context.
 		grpcCtx = context.WithValue(grpcCtx, sdk.SdkContextKey, sdkCtx)
 
-<<<<<<< HEAD
-		// Add relevant gRPC headers
-		if height == 0 {
-			height = sdkCtx.BlockHeight() // If height was not set in the request, set it to the latest
-		}
-=======
->>>>>>> 59d7dc46
 		md = metadata.Pairs(grpctypes.GRPCBlockHeightHeader, strconv.FormatInt(height, 10))
 		grpc.SetHeader(grpcCtx, md)
 
