# Changelog

<<<<<<< HEAD
## 0.34.0

### Breaking Changes

#### Gaia

* [\#3463](https://github.com/cosmos/cosmos-sdk/issues/3463) Revert bank module handler fork (re-enables transfers)
* [\#3875](https://github.com/cosmos/cosmos-sdk/issues/3875) Replace `async` flag with `--broadcast-mode` flag where the default
  value is `sync`. The `block` mode should not be used. The REST client now
  uses `mode` parameter instead of the `return` parameter.

#### Gaia CLI

* [\#3938](https://github.com/cosmos/cosmos-sdk/issues/3938) Remove REST server's SSL support altogether.

#### SDK

* [\#3245](https://github.com/cosmos/cosmos-sdk/issues/3245) Rename validator.GetJailed() to validator.IsJailed()
* [\#3516](https://github.com/cosmos/cosmos-sdk/issues/3516) Remove concept of shares from staking unbonding and redelegation UX;
  replaced by direct coin amount.

#### Tendermint

* [\#4029](https://github.com/cosmos/cosmos-sdk/issues/4029) Upgrade Tendermint to v0.31.3

### New features

#### SDK

* [\#2935](https://github.com/cosmos/cosmos-sdk/issues/2935) New module Crisis which can test broken invariant with messages
* [\#3813](https://github.com/cosmos/cosmos-sdk/issues/3813) New sdk.NewCoins safe constructor to replace bare sdk.Coins{} declarations.
* [\#3858](https://github.com/cosmos/cosmos-sdk/issues/3858) add website, details and identity to gentx cli command
* Implement coin conversion and denomination registration utilities

#### Gaia

* [\#2935](https://github.com/cosmos/cosmos-sdk/issues/2935) Optionally assert invariants on a blockly basis using `gaiad --assert-invariants-blockly`
* [\#3886](https://github.com/cosmos/cosmos-sdk/issues/3886) Implement minting module querier and CLI/REST clients.

#### Gaia CLI

* [\#3937](https://github.com/cosmos/cosmos-sdk/issues/3937) Add command to query community-pool

#### Gaia REST API

* [\#3937](https://github.com/cosmos/cosmos-sdk/issues/3937) Add route to fetch community-pool
* [\#3949](https://github.com/cosmos/cosmos-sdk/issues/3949) added /slashing/signing_infos to get signing_info for all validators

### Improvements

#### Gaia

* [\#3808](https://github.com/cosmos/cosmos-sdk/issues/3808) `gaiad` and `gaiacli` integration tests use ./build/ binaries.
* \[\#3819](https://github.com/cosmos/cosmos-sdk/issues/3819) Simulation refactor, log output now stored in ~/.gaiad/simulation/
  * Simulation moved to its own module (not a part of mock)
  * Logger type instead of passing function variables everywhere
  * Logger json output (for reloadable simulation running)
  * Cleanup bank simulation messages / remove dup code in bank simulation
  * Simulations saved in `~/.gaiad/simulations/`
  * "Lean" simulation output option to exclude No-ops and !ok functions (`--SimulationLean` flag)
* [\#3893](https://github.com/cosmos/cosmos-sdk/issues/3893) Improve `gaiacli tx sign` command
  * Add shorthand flags -a and -s for the account and sequence numbers respectively
  * Mark the account and sequence numbers required during "offline" mode
  * Always do an RPC query for account and sequence number during "online" mode

#### Gaia CLI

* [\#3833](https://github.com/cosmos/cosmos-sdk/issues/3833) Modify stake to atom in gaia's doc.
* [\#3841](https://github.com/cosmos/cosmos-sdk/issues/3841) Add indent to JSON of `gaiacli keys [add|show|list]`
* [\#3859](https://github.com/cosmos/cosmos-sdk/issues/3859) Add newline to echo of `gaiacli keys ...`
* [\#3959](https://github.com/cosmos/cosmos-sdk/issues/3959) Improving error messages when signing with ledger devices fails

#### SDK

* [\#3238](https://github.com/cosmos/cosmos-sdk/issues/3238) Add block time to tx responses when querying for
  txs by tags or hash.
* \[\#3752](https://github.com/cosmos/cosmos-sdk/issues/3752) Explanatory docs for minting mechanism (`docs/spec/mint/01_concepts.md`)
* [\#3801](https://github.com/cosmos/cosmos-sdk/issues/3801) `baseapp` safety improvements
* [\#3820](https://github.com/cosmos/cosmos-sdk/issues/3820) Make Coins.IsAllGT() more robust and consistent.
* [\#3828](https://github.com/cosmos/cosmos-sdk/issues/3828) New sdkch tool to maintain changelogs
* [\#3864](https://github.com/cosmos/cosmos-sdk/issues/3864) Make Coins.IsAllGTE() more consistent.
* [\#3907](https://github.com/cosmos/cosmos-sdk/issues/3907): dep -> go mod migration
  * Drop dep in favor of go modules.
  * Upgrade to Go 1.12.1.
* [\#3917](https://github.com/cosmos/cosmos-sdk/issues/3917) Allow arbitrary decreases to validator commission rates.
* [\#3937](https://github.com/cosmos/cosmos-sdk/issues/3937) Implement community pool querier.
* [\#3940](https://github.com/cosmos/cosmos-sdk/issues/3940) Codespace should be lowercase.
* [\#3986](https://github.com/cosmos/cosmos-sdk/issues/3986) Update the Stringer implementation of the Proposal type.
* [\#926](https://github.com/cosmos/cosmos-sdk/issues/926) circuit breaker high level explanation
* [\#3896](https://github.com/cosmos/cosmos-sdk/issues/3896) Fixed various linters warnings in the context of the gometalinter -> golangci-lint migration
* [\#3916](https://github.com/cosmos/cosmos-sdk/issues/3916) Hex encode data in tx responses

### Bug Fixes

#### Gaia

* [\#3825](https://github.com/cosmos/cosmos-sdk/issues/3825) Validate genesis before running gentx
* [\#3889](https://github.com/cosmos/cosmos-sdk/issues/3889) When `--generate-only` is provided, the Keybase is not used and as a result
  the `--from` value must be a valid Bech32 cosmos address.
* 3974 Fix go env setting in installation.md
* 3996 Change 'make get_tools' to 'make tools' in DOCS_README.md.

#### Gaia CLI

* [\#3883](https://github.com/cosmos/cosmos-sdk/issues/3883) Remove Height Flag from CLI Queries
* [\#3899](https://github.com/cosmos/cosmos-sdk/issues/3899) Using 'gaiacli config node' breaks ~/config/config.toml

#### SDK

* [\#3837](https://github.com/cosmos/cosmos-sdk/issues/3837) Fix `WithdrawValidatorCommission` to properly set the validator's remaining commission.
* [\#3870](https://github.com/cosmos/cosmos-sdk/issues/3870) Fix DecCoins#TruncateDecimal to never return zero coins in
  either the truncated coins or the change coins.
* [\#3915](https://github.com/cosmos/cosmos-sdk/issues/3915) Remove ';' delimiting support from ParseDecCoins
* [\#3977](https://github.com/cosmos/cosmos-sdk/issues/3977) Fix docker image build
=======
## 0.33.2

### Improvements

#### Tendermint

* Upgrade Tendermint to `v0.31.0-dev0-fix0` which includes critical security fixes.
>>>>>>> f6985c87

## 0.33.1

### Bug Fixes

#### Gaia

* [\#3999](https://github.com/cosmos/cosmos-sdk/pull/3999) Fix distribution delegation for zero height export bug

## 0.33.0

BREAKING CHANGES

* Gaia REST API
  * [\#3641](https://github.com/cosmos/cosmos-sdk/pull/3641) Remove the ability to use a Keybase from the REST API client:
    * `password` and `generate_only` have been removed from the `base_req` object
    * All txs that used to sign or use the Keybase now only generate the tx
    * `keys` routes completely removed
  * [\#3692](https://github.com/cosmos/cosmos-sdk/pull/3692) Update tx encoding and broadcasting endpoints:
    * Remove duplicate broadcasting endpoints in favor of POST @ `/txs`
      * The `Tx` field now accepts a `StdTx` and not raw tx bytes
    * Move encoding endpoint to `/txs/encode`

* Gaia
  * [\#3787](https://github.com/cosmos/cosmos-sdk/pull/3787) Fork the `x/bank` module into the Gaia application with only a
  modified message handler, where the modified message handler behaves the same as
  the standard `x/bank` message handler except for `MsgMultiSend` that must burn
  exactly 9 atoms and transfer 1 atom, and `MsgSend` is disabled.
  * [\#3789](https://github.com/cosmos/cosmos-sdk/pull/3789) Update validator creation flow:
    * Remove `NewMsgCreateValidatorOnBehalfOf` and corresponding business logic
    * Ensure the validator address equals the delegator address during
    `MsgCreateValidator#ValidateBasic`

* SDK
  * [\#3750](https://github.com/cosmos/cosmos-sdk/issues/3750) Track outstanding rewards per-validator instead of globally,
           and fix the main simulation issue, which was that slashes of
           re-delegations to a validator were not correctly accounted for
           in fee distribution when the redelegation in question had itself
            been slashed (from a fault committed by a different validator)
           in the same BeginBlock. Outstanding rewards are now available
           on a per-validator basis in REST.
  * [\#3669](https://github.com/cosmos/cosmos-sdk/pull/3669) Ensure consistency in message naming, codec registration, and JSON
  tags.
  * [\#3788](https://github.com/cosmos/cosmos-sdk/pull/3788) Change order of operations for greater accuracy when calculating delegation share token value
  * [\#3788](https://github.com/cosmos/cosmos-sdk/pull/3788) DecCoins.Cap -> DecCoins.Intersect
  * [\#3666](https://github.com/cosmos/cosmos-sdk/pull/3666) Improve coins denom validation.
  * [\#3751](https://github.com/cosmos/cosmos-sdk/pull/3751) Disable (temporarily) support for ED25519 account key pairs.

* Tendermint
  * [\#3804] Update to Tendermint `v0.31.0-dev0`

FEATURES

* SDK
  * [\#3719](https://github.com/cosmos/cosmos-sdk/issues/3719) DBBackend can now be set at compile time.
    Defaults: goleveldb. Supported: cleveldb.

IMPROVEMENTS

* Gaia REST API
  * Update the `TxResponse` type allowing for the `Logs` result to be JSON decoded automatically.

* Gaia CLI
  * [\#3653](https://github.com/cosmos/cosmos-sdk/pull/3653) Prompt user confirmation prior to signing and broadcasting a transaction.
  * [\#3670](https://github.com/cosmos/cosmos-sdk/pull/3670) CLI support for showing bech32 addresses in Ledger devices
  * [\#3711](https://github.com/cosmos/cosmos-sdk/pull/3711) Update `tx sign` to use `--from` instead of the deprecated `--name`
  CLI flag.
  * [\#3738](https://github.com/cosmos/cosmos-sdk/pull/3738) Improve multisig UX:
    * `gaiacli keys show -o json` now includes constituent pubkeys, respective weights and threshold
    * `gaiacli keys show --show-multisig` now displays constituent pubkeys, respective weights and threshold
    * `gaiacli tx sign --validate-signatures` now displays multisig signers with their respective weights
  * [\#3730](https://github.com/cosmos/cosmos-sdk/issues/3730) Improve workflow for
  `gaiad gentx` with offline public keys, by outputting stdtx file that needs to be signed.
  * [\#3761](https://github.com/cosmos/cosmos-sdk/issues/3761) Querying account related information using custom querier in auth module

* SDK
  * [\#3753](https://github.com/cosmos/cosmos-sdk/issues/3753) Remove no-longer-used governance penalty parameter
  * [\#3679](https://github.com/cosmos/cosmos-sdk/issues/3679) Consistent operators across Coins, DecCoins, Int, Dec
            replaced: Minus->Sub Plus->Add Div->Quo
  * [\#3665](https://github.com/cosmos/cosmos-sdk/pull/3665) Overhaul sdk.Uint type in preparation for Coins Int -> Uint migration.
  * [\#3691](https://github.com/cosmos/cosmos-sdk/issues/3691) Cleanup error messages
  * [\#3456](https://github.com/cosmos/cosmos-sdk/issues/3456) Integrate in the Int.ToDec() convenience function
  * [\#3300](https://github.com/cosmos/cosmos-sdk/pull/3300) Update the spec-spec, spec file reorg, and TOC updates.
  * [\#3694](https://github.com/cosmos/cosmos-sdk/pull/3694) Push tagged docker images on docker hub when tag is created.
  * [\#3716](https://github.com/cosmos/cosmos-sdk/pull/3716) Update file permissions the client keys directory and contents to `0700`.
  * [\#3681](https://github.com/cosmos/cosmos-sdk/issues/3681) Migrate ledger-cosmos-go from ZondaX to Cosmos organization

* Tendermint
  * [\#3699](https://github.com/cosmos/cosmos-sdk/pull/3699) Upgrade to Tendermint 0.30.1

BUG FIXES

* Gaia CLI
  * [\#3731](https://github.com/cosmos/cosmos-sdk/pull/3731) `keys add --interactive` bip32 passphrase regression fix
  * [\#3714](https://github.com/cosmos/cosmos-sdk/issues/3714) Fix USB raw access issues with gaiacli when installed via snap

* Gaia
  * [\#3777](https://github.com/cosmso/cosmos-sdk/pull/3777) `gaiad export` no longer panics when the database is empty
  * [\#3806](https://github.com/cosmos/cosmos-sdk/pull/3806) Properly return errors from a couple of struct Unmarshal functions

* SDK
  * [\#3728](https://github.com/cosmos/cosmos-sdk/issues/3728) Truncate decimal multiplication & division in distribution to ensure
           no more than the collected fees / inflation are distributed
  * [\#3727](https://github.com/cosmos/cosmos-sdk/issues/3727) Return on zero-length (including []byte{}) PrefixEndBytes() calls
  * [\#3559](https://github.com/cosmos/cosmos-sdk/issues/3559) fix occasional failing due to non-determinism in lcd test TestBonding
    where validator is unexpectedly slashed throwing off test calculations
  * [\#3411](https://github.com/cosmos/cosmos-sdk/pull/3411) Include the `RequestInitChain.Time` in the block header init during
  `InitChain`.
  * [\#3717](https://github.com/cosmos/cosmos-sdk/pull/3717) Update the vesting specification and implementation to cap deduction from
  `DelegatedVesting` by at most `DelegatedVesting`. This accounts for the case where
  the undelegation amount may exceed the original delegation amount due to
  truncation of undelegation tokens.
  * [\#3717](https://github.com/cosmos/cosmos-sdk/pull/3717) Ignore unknown proposers in allocating rewards for proposers, in case
    unbonding period was just 1 block and proposer was already deleted.
  * [\#3726](https://github.com/cosmos/cosmos-sdk/pull/3724) Cap(clip) reward to remaining coins in AllocateTokens.

## 0.32.0

BREAKING CHANGES

* Gaia REST API
  * [\#3642](https://github.com/cosmos/cosmos-sdk/pull/3642) `GET /tx/{hash}` now returns `404` instead of `500` if the transaction is not found

* SDK
 * [\#3580](https://github.com/cosmos/cosmos-sdk/issues/3580) Migrate HTTP request/response types and utilities to types/rest.
 * [\#3592](https://github.com/cosmos/cosmos-sdk/issues/3592) Drop deprecated keybase implementation's New() constructor in
   favor of a new crypto/keys.New(string, string) implementation that
   returns a lazy keybase instance. Remove client.MockKeyBase,
   superseded by crypto/keys.NewInMemory()
 * [\#3621](https://github.com/cosmos/cosmos-sdk/issues/3621) staking.GenesisState.Bonds -> Delegations

IMPROVEMENTS

* SDK
  * [\#3311](https://github.com/cosmos/cosmos-sdk/pull/3311) Reconcile the `DecCoin/s` API with the `Coin/s` API.
  * [\#3614](https://github.com/cosmos/cosmos-sdk/pull/3614) Add coin denom length checks to the coins constructors.
  * [\#3621](https://github.com/cosmos/cosmos-sdk/issues/3621) remove many inter-module dependancies
  * [\#3601](https://github.com/cosmos/cosmos-sdk/pull/3601) JSON-stringify the ABCI log response which includes the log and message
  index.
  * [\#3604](https://github.com/cosmos/cosmos-sdk/pull/3604) Improve SDK funds related error messages and allow for unicode in
  JSON ABCI log.
  * [\#3620](https://github.com/cosmos/cosmos-sdk/pull/3620) Version command shows build tags
  * [\#3638](https://github.com/cosmos/cosmos-sdk/pull/3638) Add Bcrypt benchmarks & justification of security parameter choice
  * [\#3648](https://github.com/cosmos/cosmos-sdk/pull/3648) Add JSON struct tags to vesting accounts.

* Tendermint
  * [\#3618](https://github.com/cosmos/cosmos-sdk/pull/3618) Upgrade to Tendermint 0.30.03

BUG FIXES

* SDK
  * [\#3646](https://github.com/cosmos/cosmos-sdk/issues/3646) `x/mint` now uses total token supply instead of total bonded tokens to calculate inflation


## 0.31.2

BREAKING CHANGES

* SDK
 * [\#3592](https://github.com/cosmos/cosmos-sdk/issues/3592) Drop deprecated keybase implementation's
   New constructor in favor of a new
   crypto/keys.New(string, string) implementation that
   returns a lazy keybase instance. Remove client.MockKeyBase,
   superseded by crypto/keys.NewInMemory()

IMPROVEMENTS

* SDK
  * [\#3604](https://github.com/cosmos/cosmos-sdk/pulls/3604) Improve SDK funds related error messages and allow for unicode in
  JSON ABCI log.

* Tendermint
  * [\#3563](https://github.com/cosmos/cosmos-sdk/3563) Update to Tendermint version `0.30.0-rc0`


BUG FIXES

* Gaia
  * [\#3585] Fix setting the tx hash in `NewResponseFormatBroadcastTxCommit`.
  * [\#3585] Return an empty `TxResponse` when Tendermint returns an empty
  `ResultBroadcastTx`.

* SDK
  * [\#3582](https://github.com/cosmos/cosmos-sdk/pull/3582) Running `make test_unit` was failing due to a missing tag
  * [\#3617](https://github.com/cosmos/cosmos-sdk/pull/3582) Fix fee comparison when the required fees does not contain any denom
  present in the tx fees.

## 0.31.0

BREAKING CHANGES

* Gaia REST API (`gaiacli advanced rest-server`)
  * [\#3284](https://github.com/cosmos/cosmos-sdk/issues/3284) Rename the `name`
  field to `from` in the `base_req` body.
  * [\#3485](https://github.com/cosmos/cosmos-sdk/pull/3485) Error responses are now JSON objects.
  * [\#3477][distribution] endpoint changed "all_delegation_rewards" -> "delegator_total_rewards"

* Gaia CLI  (`gaiacli`)
  - [#3399](https://github.com/cosmos/cosmos-sdk/pull/3399) Add `gaiad validate-genesis` command to facilitate checking of genesis files
  - [\#1894](https://github.com/cosmos/cosmos-sdk/issues/1894) `version` prints out short info by default. Add `--long` flag. Proper handling of `--format` flag introduced.
  - [\#3465](https://github.com/cosmos/cosmos-sdk/issues/3465) `gaiacli rest-server` switched back to insecure mode by default:
    - `--insecure` flag is removed.
    - `--tls` is now used to enable secure layer.
  - [\#3451](https://github.com/cosmos/cosmos-sdk/pull/3451) `gaiacli` now returns transactions in plain text including tags.
  - [\#3497](https://github.com/cosmos/cosmos-sdk/issues/3497) `gaiad init` now takes moniker as required arguments, not as parameter.
  * [\#3501](https://github.com/cosmos/cosmos-sdk/issues/3501) Change validator
  address Bech32 encoding to consensus address in `tendermint-validator-set`.

* Gaia
  *  [\#3457](https://github.com/cosmos/cosmos-sdk/issues/3457) Changed governance tally validatorGovInfo to use sdk.Int power instead of sdk.Dec
  *  [\#3495](https://github.com/cosmos/cosmos-sdk/issues/3495) Added Validator Minimum Self Delegation
  *  Reintroduce OR semantics for tx fees

* SDK
  * [\#2513](https://github.com/cosmos/cosmos-sdk/issues/2513) Tendermint updates are adjusted by 10^-6 relative to staking tokens,
  * [\#3487](https://github.com/cosmos/cosmos-sdk/pull/3487) Move HTTP/REST utilities out of client/utils into a new dedicated client/rest package.
  * [\#3490](https://github.com/cosmos/cosmos-sdk/issues/3490) ReadRESTReq() returns bool to avoid callers to write error responses twice.
  * [\#3502](https://github.com/cosmos/cosmos-sdk/pull/3502) Fixes issue when comparing genesis states
  * [\#3514](https://github.com/cosmos/cosmos-sdk/pull/3514) Various clean ups:
    - Replace all GetKeyBase\* functions family in favor of NewKeyBaseFromDir and NewKeyBaseFromHomeFlag.
    - Remove Get prefix from all TxBuilder's getters.
  * [\#3522](https://github.com/cosmos/cosmos-sdk/pull/3522) Get rid of double negatives: Coins.IsNotNegative() -> Coins.IsAnyNegative().
  * [\#3561](https://github.com/cosmos/cosmos-sdk/issues/3561) Don't unnecessarily store denominations in staking


FEATURES

* Gaia REST API
  * [\#2358](https://github.com/cosmos/cosmos-sdk/issues/2358) Add distribution module REST interface

* Gaia CLI  (`gaiacli`)
  * [\#3429](https://github.com/cosmos/cosmos-sdk/issues/3429) Support querying
  for all delegator distribution rewards.
  * [\#3449](https://github.com/cosmos/cosmos-sdk/issues/3449) Proof verification now works with absence proofs
  * [\#3484](https://github.com/cosmos/cosmos-sdk/issues/3484) Add support
  vesting accounts to the add-genesis-account command.

* Gaia
  - [\#3397](https://github.com/cosmos/cosmos-sdk/pull/3397) Implement genesis file sanitization to avoid failures at chain init.
  * [\#3428](https://github.com/cosmos/cosmos-sdk/issues/3428) Run the simulation from a particular genesis state loaded from a file

* SDK
  * [\#3270](https://github.com/cosmos/cosmos-sdk/issues/3270) [x/staking] limit number of ongoing unbonding delegations /redelegations per pair/trio
  * [\#3477][distribution] new query endpoint "delegator_validators"
  * [\#3514](https://github.com/cosmos/cosmos-sdk/pull/3514) Provided a lazy loading implementation of Keybase that locks the underlying
    storage only for the time needed to perform the required operation. Also added Keybase reference to TxBuilder struct.
  * [types] [\#2580](https://github.com/cosmos/cosmos-sdk/issues/2580) Addresses now Bech32 empty addresses to an empty string


IMPROVEMENTS

* Gaia REST API
  * [\#3284](https://github.com/cosmos/cosmos-sdk/issues/3284) Update Gaia Lite
  REST service to support the following:
    * Automatic account number and sequence population when fields are omitted
    * Generate only functionality no longer requires access to a local Keybase
    * `from` field in the `base_req` body can be a Keybase name or account address
  * [\#3423](https://github.com/cosmos/cosmos-sdk/issues/3423) Allow simulation
  (auto gas) to work with generate only.
  * [\#3514](https://github.com/cosmos/cosmos-sdk/pull/3514) REST server calls to keybase does not lock the underlying storage anymore.
  * [\#3523](https://github.com/cosmos/cosmos-sdk/pull/3523) Added `/tx/encode` endpoint to serialize a JSON tx to base64-encoded Amino.

* Gaia CLI  (`gaiacli`)
  * [\#3476](https://github.com/cosmos/cosmos-sdk/issues/3476) New `withdraw-all-rewards` command to withdraw all delegations rewards for delegators.
  * [\#3497](https://github.com/cosmos/cosmos-sdk/issues/3497) `gaiad gentx` supports `--ip` and `--node-id` flags to override defaults.
  * [\#3518](https://github.com/cosmos/cosmos-sdk/issues/3518) Fix flow in
  `keys add` to show the mnemonic by default.
  * [\#3517](https://github.com/cosmos/cosmos-sdk/pull/3517) Increased test coverage
  * [\#3523](https://github.com/cosmos/cosmos-sdk/pull/3523) Added `tx encode` command to serialize a JSON tx to base64-encoded Amino.

* Gaia
  * [\#3418](https://github.com/cosmos/cosmos-sdk/issues/3418) Add vesting account
  genesis validation checks to `GaiaValidateGenesisState`.
  * [\#3420](https://github.com/cosmos/cosmos-sdk/issues/3420) Added maximum length to governance proposal descriptions and titles
  * [\#3256](https://github.com/cosmos/cosmos-sdk/issues/3256) Add gas consumption
  for tx size in the ante handler.
  * [\#3454](https://github.com/cosmos/cosmos-sdk/pull/3454) Add `--jail-whitelist` to `gaiad export` to enable testing of complex exports
  * [\#3424](https://github.com/cosmos/cosmos-sdk/issues/3424) Allow generation of gentxs with empty memo field.
  * [\#3507](https://github.com/cosmos/cosmos-sdk/issues/3507) General cleanup, removal of unnecessary struct fields, undelegation bugfix, and comment clarification in x/staking and x/slashing

* SDK
  * [\#2605] x/params add subkey accessing
  * [\#2986](https://github.com/cosmos/cosmos-sdk/pull/2986) Store Refactor
  * [\#3435](https://github.com/cosmos/cosmos-sdk/issues/3435) Test that store implementations do not allow nil values
  * [\#2509](https://github.com/cosmos/cosmos-sdk/issues/2509) Sanitize all usage of Dec.RoundInt64()
  * [\#556](https://github.com/cosmos/cosmos-sdk/issues/556) Increase `BaseApp`
  test coverage.
  * [\#3357](https://github.com/cosmos/cosmos-sdk/issues/3357) develop state-transitions.md for staking spec, missing states added to `state.md`
  * [\#3552](https://github.com/cosmos/cosmos-sdk/pull/3552) Validate bit length when
  deserializing `Int` types.


BUG FIXES

* Gaia CLI  (`gaiacli`)
  - [\#3417](https://github.com/cosmos/cosmos-sdk/pull/3417) Fix `q slashing signing-info` panic by ensuring safety of user input and properly returning not found error
  - [\#3345](https://github.com/cosmos/cosmos-sdk/issues/3345) Upgrade ledger-cosmos-go dependency to v0.9.3 to pull
    https://github.com/ZondaX/ledger-cosmos-go/commit/ed9aa39ce8df31bad1448c72d3d226bf2cb1a8d1 in order to fix a derivation path issue that causes `gaiacli keys add --recover`
    to malfunction.
  - [\#3419](https://github.com/cosmos/cosmos-sdk/pull/3419) Fix `q distr slashes` panic
  - [\#3453](https://github.com/cosmos/cosmos-sdk/pull/3453) The `rest-server` command didn't respect persistent flags such as `--chain-id` and `--trust-node` if they were
    passed on the command line.
  - [\#3441](https://github.com/cosmos/cosmos-sdk/pull/3431) Improved resource management and connection handling (ledger devices). Fixes issue with DER vs BER signatures.

* Gaia
  * [\#3486](https://github.com/cosmos/cosmos-sdk/pull/3486) Use AmountOf in
    vesting accounts instead of zipping/aligning denominations.


## 0.30.0

BREAKING CHANGES

* Gaia REST API (`gaiacli advanced rest-server`)
  * [gaia-lite] [\#2182] Renamed and merged all redelegations endpoints into `/staking/redelegations`
  * [\#3176](https://github.com/cosmos/cosmos-sdk/issues/3176) `tx/sign` endpoint now expects `BaseReq` fields as nested object.
  * [\#2222] all endpoints renamed from `/stake` -> `/staking`
  * [\#1268] `LooseTokens` -> `NotBondedTokens`
  * [\#3289] misc renames:
    * `Validator.UnbondingMinTime` -> `Validator.UnbondingCompletionTime`
    * `Delegation` -> `Value` in `MsgCreateValidator` and `MsgDelegate`
    * `MsgBeginUnbonding` -> `MsgUndelegate`

* Gaia CLI  (`gaiacli`)
  * [\#810](https://github.com/cosmos/cosmos-sdk/issues/810) Don't fallback to any default values for chain ID.
    * Users need to supply chain ID either via config file or the `--chain-id` flag.
    * Change `chain_id` and `trust_node` in `gaiacli` configuration to `chain-id` and `trust-node` respectively.
  * [\#3069](https://github.com/cosmos/cosmos-sdk/pull/3069) `--fee` flag renamed to `--fees` to support multiple coins
  * [\#3156](https://github.com/cosmos/cosmos-sdk/pull/3156) Remove unimplemented `gaiacli init` command
  * [\#2222] `gaiacli tx stake` -> `gaiacli tx staking`, `gaiacli query stake` -> `gaiacli query staking`
  * [\#1894](https://github.com/cosmos/cosmos-sdk/issues/1894) `version` command now shows latest commit, vendor dir hash, and build machine info.
  * [\#3320](https://github.com/cosmos/cosmos-sdk/pull/3320) Ensure all `gaiacli query` commands respect the `--output` and `--indent` flags

* Gaia
  * https://github.com/cosmos/cosmos-sdk/issues/2838 - Move store keys to constants
  * [\#3162](https://github.com/cosmos/cosmos-sdk/issues/3162) The `--gas` flag now takes `auto` instead of `simulate`
    in order to trigger a simulation of the tx before the actual execution.
  * [\#3285](https://github.com/cosmos/cosmos-sdk/pull/3285) New `gaiad tendermint version` to print libs versions
  * [\#1894](https://github.com/cosmos/cosmos-sdk/pull/1894) `version` command now shows latest commit, vendor dir hash, and build machine info.
  * [\#3249\(https://github.com/cosmos/cosmos-sdk/issues/3249) `tendermint`'s `show-validator` and `show-address` `--json` flags removed in favor of `--output-format=json`.

* SDK
  * [distribution] [\#3359](https://github.com/cosmos/cosmos-sdk/issues/3359) Always round down when calculating rewards-to-be-withdrawn in F1 fee distribution
  * [#3336](https://github.com/cosmos/cosmos-sdk/issues/3336) Ensure all SDK
  messages have their signature bytes contain canonical fields `value` and `type`.
  * [\#3333](https://github.com/cosmos/cosmos-sdk/issues/3333) - F1 storage efficiency improvements - automatic withdrawals when unbonded, historical reward reference counting
  * [staking] [\#2513](https://github.com/cosmos/cosmos-sdk/issues/2513) Validator power type from Dec -> Int
  * [staking] [\#3233](https://github.com/cosmos/cosmos-sdk/issues/3233) key and value now contain duplicate fields to simplify code
  * [\#3064](https://github.com/cosmos/cosmos-sdk/issues/3064) Sanitize `sdk.Coin` denom. Coins denoms are now case insensitive, i.e. 100fooToken equals to 100FOOTOKEN.
  * [\#3195](https://github.com/cosmos/cosmos-sdk/issues/3195) Allows custom configuration for syncable strategy
  * [\#3242](https://github.com/cosmos/cosmos-sdk/issues/3242) Fix infinite gas
    meter utilization during aborted ante handler executions.
  * [x/distribution] [\#3292](https://github.com/cosmos/cosmos-sdk/issues/3292) Enable or disable withdraw addresses with a parameter in the param store
  * [staking] [\#2222](https://github.com/cosmos/cosmos-sdk/issues/2222) `/stake` -> `/staking` module rename
  * [staking] [\#1268](https://github.com/cosmos/cosmos-sdk/issues/1268) `LooseTokens` -> `NotBondedTokens`
  * [staking] [\#1402](https://github.com/cosmos/cosmos-sdk/issues/1402) Redelegation and unbonding-delegation structs changed to include multiple an array of entries
  * [staking] [\#3289](https://github.com/cosmos/cosmos-sdk/issues/3289) misc renames:
    * `Validator.UnbondingMinTime` -> `Validator.UnbondingCompletionTime`
    * `Delegation` -> `Value` in `MsgCreateValidator` and `MsgDelegate`
    * `MsgBeginUnbonding` -> `MsgUndelegate`
  * [\#3315] Increase decimal precision to 18
  * [\#3323](https://github.com/cosmos/cosmos-sdk/issues/3323) Update to Tendermint 0.29.0
  * [\#3328](https://github.com/cosmos/cosmos-sdk/issues/3328) [x/gov] Remove redundant action tag

* Tendermint
  * [\#3298](https://github.com/cosmos/cosmos-sdk/issues/3298) Upgrade to Tendermint 0.28.0

FEATURES

* Gaia REST API (`gaiacli advanced rest-server`)
  * [\#3067](https://github.com/cosmos/cosmos-sdk/issues/3067) Add support for fees on transactions
  * [\#3069](https://github.com/cosmos/cosmos-sdk/pull/3069) Add a custom memo on transactions
  * [\#3027](https://github.com/cosmos/cosmos-sdk/issues/3027) Implement
  `/gov/proposals/{proposalID}/proposer` to query for a proposal's proposer.

* Gaia CLI  (`gaiacli`)
  * [\#2399](https://github.com/cosmos/cosmos-sdk/issues/2399) Implement `params` command to query slashing parameters.
  * [\#2730](https://github.com/cosmos/cosmos-sdk/issues/2730) Add tx search pagination parameter
  * [\#3027](https://github.com/cosmos/cosmos-sdk/issues/3027) Implement
  `query gov proposer [proposal-id]` to query for a proposal's proposer.
  * [\#3198](https://github.com/cosmos/cosmos-sdk/issues/3198) New `keys add --multisig` flag to store multisig keys locally.
  * [\#3198](https://github.com/cosmos/cosmos-sdk/issues/3198) New `multisign` command to generate multisig signatures.
  * [\#3198](https://github.com/cosmos/cosmos-sdk/issues/3198) New `sign --multisig` flag to enable multisig mode.
  * [\#2715](https://github.com/cosmos/cosmos-sdk/issues/2715) Reintroduce gaia server's insecure mode.
  * [\#3334](https://github.com/cosmos/cosmos-sdk/pull/3334) New `gaiad completion` and `gaiacli completion` to generate Bash/Zsh completion scripts.
  * [\#2607](https://github.com/cosmos/cosmos-sdk/issues/2607) Make `gaiacli config` handle the boolean `indent` flag to beautify commands JSON output.

* Gaia
  * [\#2182] [x/staking] Added querier for querying a single redelegation
  * [\#3305](https://github.com/cosmos/cosmos-sdk/issues/3305) Add support for
    vesting accounts at genesis.
  * [\#3198](https://github.com/cosmos/cosmos-sdk/issues/3198) [x/auth] Add multisig transactions support
  * [\#3198](https://github.com/cosmos/cosmos-sdk/issues/3198) `add-genesis-account` can take both account addresses and key names

* SDK
  - [\#3099](https://github.com/cosmos/cosmos-sdk/issues/3099) Implement F1 fee distribution
  - [\#2926](https://github.com/cosmos/cosmos-sdk/issues/2926) Add TxEncoder to client TxBuilder.
  * [\#2694](https://github.com/cosmos/cosmos-sdk/issues/2694) Vesting account implementation.
  * [\#2996](https://github.com/cosmos/cosmos-sdk/issues/2996) Update the `AccountKeeper` to contain params used in the context of
  the ante handler.
  * [\#3179](https://github.com/cosmos/cosmos-sdk/pull/3179) New CodeNoSignatures error code.
  * [\#3319](https://github.com/cosmos/cosmos-sdk/issues/3319) [x/distribution] Queriers for all distribution state worth querying; distribution query commands
  * [\#3356](https://github.com/cosmos/cosmos-sdk/issues/3356) [x/auth] bech32-ify accounts address in error message.

IMPROVEMENTS

* Gaia REST API
  * [\#3176](https://github.com/cosmos/cosmos-sdk/issues/3176) Validate tx/sign endpoint POST body.
  * [\#2948](https://github.com/cosmos/cosmos-sdk/issues/2948) Swagger UI now makes requests to light client node

* Gaia CLI  (`gaiacli`)
  * [\#3224](https://github.com/cosmos/cosmos-sdk/pull/3224) Support adding offline public keys to the keystore

* Gaia
  * [\#2186](https://github.com/cosmos/cosmos-sdk/issues/2186) Add Address Interface
  * [\#3158](https://github.com/cosmos/cosmos-sdk/pull/3158) Validate slashing genesis
  * [\#3172](https://github.com/cosmos/cosmos-sdk/pull/3172) Support minimum fees in a local testnet.
  * [\#3250](https://github.com/cosmos/cosmos-sdk/pull/3250) Refactor integration tests and increase coverage
  * [\#3248](https://github.com/cosmos/cosmos-sdk/issues/3248) Refactor tx fee
  model:
    * Validators specify minimum gas prices instead of minimum fees
    * Clients may provide either fees or gas prices directly
    * The gas prices of a tx must meet a validator's minimum
    * `gaiad start` and `gaia.toml` take --minimum-gas-prices flag and minimum-gas-price config key respectively.
  * [\#2859](https://github.com/cosmos/cosmos-sdk/issues/2859) Rename `TallyResult` in gov proposals to `FinalTallyResult`
  * [\#3286](https://github.com/cosmos/cosmos-sdk/pull/3286) Fix `gaiad gentx` printout of account's addresses, i.e. user bech32 instead of hex.
  * [\#3249\(https://github.com/cosmos/cosmos-sdk/issues/3249) `--json` flag removed, users should use `--output=json` instead.

* SDK
  * [\#3137](https://github.com/cosmos/cosmos-sdk/pull/3137) Add tag documentation
    for each module along with cleaning up a few existing tags in the governance,
    slashing, and staking modules.
  * [\#3093](https://github.com/cosmos/cosmos-sdk/issues/3093) Ante handler does no longer read all accounts in one go when processing signatures as signature
    verification may fail before last signature is checked.
  * [staking] [\#1402](https://github.com/cosmos/cosmos-sdk/issues/1402) Add for multiple simultaneous redelegations or unbonding-delegations within an unbonding period
  * [staking] [\#1268](https://github.com/cosmos/cosmos-sdk/issues/1268) staking spec rewrite

* CI
  * [\#2498](https://github.com/cosmos/cosmos-sdk/issues/2498) Added macos CI job to CircleCI
  * [#142](https://github.com/tendermint/devops/issues/142) Increased the number of blocks to be tested during multi-sim
  * [#147](https://github.com/tendermint/devops/issues/142) Added docker image build to CI

BUG FIXES

* Gaia CLI  (`gaiacli`)
  * [\#3141](https://github.com/cosmos/cosmos-sdk/issues/3141) Fix the bug in GetAccount when `len(res) == 0` and `err == nil`
  * [\#810](https://github.com/cosmos/cosmos-sdk/pull/3316) Fix regression in gaiacli config file handling

* Gaia
  * [\#3148](https://github.com/cosmos/cosmos-sdk/issues/3148) Fix `gaiad export` by adding a boolean to `NewGaiaApp` determining whether or not to load the latest version
  * [\#3181](https://github.com/cosmos/cosmos-sdk/issues/3181) Correctly reset total accum update height and jailed-validator bond height / unbonding height on export-for-zero-height
  * [\#3172](https://github.com/cosmos/cosmos-sdk/pull/3172) Fix parsing `gaiad.toml`
  when it already exists.
  * [\#3223](https://github.com/cosmos/cosmos-sdk/issues/3223) Fix unset governance proposal queues when importing state from old chain
  * [#3187](https://github.com/cosmos/cosmos-sdk/issues/3187) Fix `gaiad export`
  by resetting each validator's slashing period.

## 0.29.1

BUG FIXES

* SDK
  * [\#3207](https://github.com/cosmos/cosmos-sdk/issues/3207) - Fix token printing bug

## 0.29.0

BREAKING CHANGES

* Gaia
  * [\#3148](https://github.com/cosmos/cosmos-sdk/issues/3148) Fix `gaiad export` by adding a boolean to `NewGaiaApp` determining whether or not to load the latest version

* SDK
  * [\#3163](https://github.com/cosmos/cosmos-sdk/issues/3163) Withdraw commission on self bond removal


## 0.28.1

BREAKING CHANGES

* Gaia REST API (`gaiacli advanced rest-server`)
  * [lcd] [\#3045](https://github.com/cosmos/cosmos-sdk/pull/3045) Fix quoted json return on GET /keys (keys list)
  * [gaia-lite] [\#2191](https://github.com/cosmos/cosmos-sdk/issues/2191) Split `POST /stake/delegators/{delegatorAddr}/delegations` into `POST /stake/delegators/{delegatorAddr}/delegations`, `POST /stake/delegators/{delegatorAddr}/unbonding_delegations` and `POST /stake/delegators/{delegatorAddr}/redelegations`
  * [gaia-lite] [\#3056](https://github.com/cosmos/cosmos-sdk/pull/3056) `generate_only` and `simulate` have moved from query arguments to POST requests body.
* Tendermint
  * [tendermint] Now using Tendermint 0.27.3

FEATURES

* Gaia REST API (`gaiacli advanced rest-server`)
  * [slashing] [\#2399](https://github.com/cosmos/cosmos-sdk/issues/2399)  Implement `/slashing/parameters` endpoint to query slashing parameters.
* Gaia CLI  (`gaiacli`)
  * [gaiacli] [\#2399](https://github.com/cosmos/cosmos-sdk/issues/2399) Implement `params` command to query slashing parameters.
* SDK
  - [client] [\#2926](https://github.com/cosmos/cosmos-sdk/issues/2926) Add TxEncoder to client TxBuilder.
* Other
  - Introduced the logjack tool for saving logs w/ rotation

IMPROVEMENTS

* Gaia REST API (`gaiacli advanced rest-server`)
  * [\#2879](https://github.com/cosmos/cosmos-sdk/issues/2879), [\#2880](https://github.com/cosmos/cosmos-sdk/issues/2880) Update deposit and vote endpoints to perform a direct txs query
    when a given proposal is inactive and thus having votes and deposits removed
    from state.
* Gaia CLI  (`gaiacli`)
  * [\#2879](https://github.com/cosmos/cosmos-sdk/issues/2879), [\#2880](https://github.com/cosmos/cosmos-sdk/issues/2880) Update deposit and vote CLI commands to perform a direct txs query
    when a given proposal is inactive and thus having votes and deposits removed
    from state.
* Gaia
  * [\#3021](https://github.com/cosmos/cosmos-sdk/pull/3021) Add `--gentx-dir` to `gaiad collect-gentxs` to specify a directory from which collect and load gentxs. Add `--output-document` to `gaiad init` to allow one to redirect output to file.


## 0.28.0

BREAKING CHANGES

* Gaia CLI  (`gaiacli`)
  * [cli] [\#2595](https://github.com/cosmos/cosmos-sdk/issues/2595) Remove `keys new` in favor of `keys add` incorporating existing functionality with addition of key recovery functionality.
  * [cli] [\#2987](https://github.com/cosmos/cosmos-sdk/pull/2987) Add shorthand `-a` to `gaiacli keys show` and update docs
  * [cli] [\#2971](https://github.com/cosmos/cosmos-sdk/pull/2971) Additional verification when running `gaiad gentx`
  * [cli] [\#2734](https://github.com/cosmos/cosmos-sdk/issues/2734) Rewrite `gaiacli config`. It is now a non-interactive config utility.

* Gaia
  * [#128](https://github.com/tendermint/devops/issues/128) Updated CircleCI job to trigger website build on every push to master/develop.
  * [\#2994](https://github.com/cosmos/cosmos-sdk/pull/2994) Change wrong-password error message.
  * [\#3009](https://github.com/cosmos/cosmos-sdk/issues/3009) Added missing Gaia genesis verification
  * [#128](https://github.com/tendermint/devops/issues/128) Updated CircleCI job to trigger website build on every push to master/develop.
  * [\#2994](https://github.com/cosmos/cosmos-sdk/pull/2994) Change wrong-password error message.
  * [\#3009](https://github.com/cosmos/cosmos-sdk/issues/3009) Added missing Gaia genesis verification
  * [gas] [\#3052](https://github.com/cosmos/cosmos-sdk/issues/3052) Updated gas costs to more reasonable numbers

* SDK
  * [auth] [\#2952](https://github.com/cosmos/cosmos-sdk/issues/2952) Signatures are no longer serialized on chain with the account number and sequence number
  * [auth] [\#2952](https://github.com/cosmos/cosmos-sdk/issues/2952) Signatures are no longer serialized on chain with the account number and sequence number
  * [stake] [\#3055](https://github.com/cosmos/cosmos-sdk/issues/3055) Use address instead of bond height / intratxcounter for deduplication

FEATURES

* Gaia CLI  (`gaiacli`)
  * [\#2961](https://github.com/cosmos/cosmos-sdk/issues/2961) Add --force flag to gaiacli keys delete command to skip passphrase check and force key deletion unconditionally.

IMPROVEMENTS

* Gaia CLI  (`gaiacli`)
  * [\#2991](https://github.com/cosmos/cosmos-sdk/issues/2991) Fully validate transaction signatures during `gaiacli tx sign --validate-signatures`

* SDK
  * [\#1277](https://github.com/cosmos/cosmos-sdk/issues/1277) Complete bank module specification
  * [\#2963](https://github.com/cosmos/cosmos-sdk/issues/2963) Complete auth module specification
  * [\#2914](https://github.com/cosmos/cosmos-sdk/issues/2914) No longer withdraw validator rewards on bond/unbond, but rather move
  the rewards to the respective validator's pools.


BUG FIXES

* Gaia CLI  (`gaiacli`)
  * [\#2921](https://github.com/cosmos/cosmos-sdk/issues/2921) Fix `keys delete` inability to delete offline and ledger keys.

* Gaia
  * [\#3003](https://github.com/cosmos/cosmos-sdk/issues/3003) CollectStdTxs() must validate DelegatorAddr against genesis accounts.

* SDK
  * [\#2967](https://github.com/cosmos/cosmos-sdk/issues/2967) Change ordering of `mint.BeginBlocker` and `distr.BeginBlocker`, recalculate inflation each block
  * [\#3068](https://github.com/cosmos/cosmos-sdk/issues/3068) check for uint64 gas overflow during `Std#ValidateBasic`.
  * [\#3071](https://github.com/cosmos/cosmos-sdk/issues/3071) Catch overflow on block gas meter


## 0.27.0

BREAKING CHANGES

* Gaia REST API (`gaiacli advanced rest-server`)
  * [gaia-lite] [\#2819](https://github.com/cosmos/cosmos-sdk/pull/2819) Txs query param format is now: `/txs?tag=value` (removed '' wrapping the query parameter `value`)

* Gaia CLI  (`gaiacli`)
  * [cli] [\#2728](https://github.com/cosmos/cosmos-sdk/pull/2728) Seperate `tx` and `query` subcommands by module
  * [cli] [\#2727](https://github.com/cosmos/cosmos-sdk/pull/2727) Fix unbonding command flow
  * [cli] [\#2786](https://github.com/cosmos/cosmos-sdk/pull/2786) Fix redelegation command flow
  * [cli] [\#2829](https://github.com/cosmos/cosmos-sdk/pull/2829) add-genesis-account command now validates state when adding accounts
  * [cli] [\#2804](https://github.com/cosmos/cosmos-sdk/issues/2804) Check whether key exists before passing it on to `tx create-validator`.
  * [cli] [\#2874](https://github.com/cosmos/cosmos-sdk/pull/2874) `gaiacli tx sign` takes an optional `--output-document` flag to support output redirection.
  * [cli] [\#2875](https://github.com/cosmos/cosmos-sdk/pull/2875) Refactor `gaiad gentx` and avoid redirection to `gaiacli tx sign` for tx signing.

* Gaia
  * [mint] [\#2825] minting now occurs every block, inflation parameter updates still hourly

* SDK
  * [\#2752](https://github.com/cosmos/cosmos-sdk/pull/2752) Don't hardcode bondable denom.
  * [\#2701](https://github.com/cosmos/cosmos-sdk/issues/2701) Account numbers and sequence numbers in `auth` are now `uint64` instead of `int64`
  * [\#2019](https://github.com/cosmos/cosmos-sdk/issues/2019) Cap total number of signatures. Current per-transaction limit is 7, and if that is exceeded transaction is rejected.
  * [\#2801](https://github.com/cosmos/cosmos-sdk/pull/2801) Remove AppInit structure.
  * [\#2798](https://github.com/cosmos/cosmos-sdk/issues/2798) Governance API has miss-spelled English word in JSON response ('depositer' -> 'depositor')
  * [\#2943](https://github.com/cosmos/cosmos-sdk/pull/2943) Transaction action tags equal the message type. Staking EndBlocker tags are included.

* Tendermint
  * Update to Tendermint 0.27.0

FEATURES

* Gaia REST API (`gaiacli advanced rest-server`)
  * [gov] [\#2479](https://github.com/cosmos/cosmos-sdk/issues/2479) Added governance parameter
    query REST endpoints.

* Gaia CLI  (`gaiacli`)
  * [gov][cli] [\#2479](https://github.com/cosmos/cosmos-sdk/issues/2479) Added governance
    parameter query commands.
  * [stake][cli] [\#2027] Add CLI query command for getting all delegations to a specific validator.
  * [\#2840](https://github.com/cosmos/cosmos-sdk/pull/2840) Standardize CLI exports from modules

* Gaia
  * [app] [\#2791](https://github.com/cosmos/cosmos-sdk/issues/2791) Support export at a specific height, with `gaiad export --height=HEIGHT`.
  * [x/gov] [#2479](https://github.com/cosmos/cosmos-sdk/issues/2479) Implemented querier
  for getting governance parameters.
  * [app] [\#2663](https://github.com/cosmos/cosmos-sdk/issues/2663) - Runtime-assertable invariants
  * [app] [\#2791](https://github.com/cosmos/cosmos-sdk/issues/2791) Support export at a specific height, with `gaiad export --height=HEIGHT`.
  * [app] [\#2812](https://github.com/cosmos/cosmos-sdk/issues/2812) Support export alterations to prepare for restarting at zero-height

* SDK
  * [simulator] [\#2682](https://github.com/cosmos/cosmos-sdk/issues/2682) MsgEditValidator now looks at the validator's max rate, thus it now succeeds a significant portion of the time
  * [core] [\#2775](https://github.com/cosmos/cosmos-sdk/issues/2775) Add deliverTx maximum block gas limit


IMPROVEMENTS

* Gaia REST API (`gaiacli advanced rest-server`)
  * [gaia-lite] [\#2819](https://github.com/cosmos/cosmos-sdk/pull/2819) Tx search now supports multiple tags as query parameters
  * [\#2836](https://github.com/cosmos/cosmos-sdk/pull/2836) Expose LCD router to allow users to register routes there.

* Gaia CLI  (`gaiacli`)
  * [\#2749](https://github.com/cosmos/cosmos-sdk/pull/2749) Add --chain-id flag to gaiad testnet
  * [\#2819](https://github.com/cosmos/cosmos-sdk/pull/2819) Tx search now supports multiple tags as query parameters

* Gaia
  * [\#2772](https://github.com/cosmos/cosmos-sdk/issues/2772) Update BaseApp to not persist state when the ante handler fails on DeliverTx.
  * [\#2773](https://github.com/cosmos/cosmos-sdk/issues/2773) Require moniker to be provided on `gaiad init`.
  * [\#2672](https://github.com/cosmos/cosmos-sdk/issues/2672) [Makefile] Updated for better Windows compatibility and ledger support logic, get_tools was rewritten as a cross-compatible Makefile.
  * [\#2766](https://github.com/cosmos/cosmos-sdk/issues/2766) [Makefile] Added goimports tool to get_tools. Get_tools now only builds new versions if binaries are missing.
  * [#110](https://github.com/tendermint/devops/issues/110) Updated CircleCI job to trigger website build when cosmos docs are updated.

* SDK
 & [x/mock/simulation] [\#2720] major cleanup, introduction of helper objects, reorganization
 * [\#2821](https://github.com/cosmos/cosmos-sdk/issues/2821) Codespaces are now strings
 * [types] [\#2776](https://github.com/cosmos/cosmos-sdk/issues/2776) Improve safety of `Coin` and `Coins` types. Various functions
 and methods will panic when a negative amount is discovered.
 * [\#2815](https://github.com/cosmos/cosmos-sdk/issues/2815) Gas unit fields changed from `int64` to `uint64`.
 * [\#2821](https://github.com/cosmos/cosmos-sdk/issues/2821) Codespaces are now strings
 * [\#2779](https://github.com/cosmos/cosmos-sdk/issues/2779) Introduce `ValidateBasic` to the `Tx` interface and call it in the ante
 handler.
 * [\#2825](https://github.com/cosmos/cosmos-sdk/issues/2825) More staking and distribution invariants
 * [\#2912](https://github.com/cosmos/cosmos-sdk/issues/2912) Print commit ID in hex when commit is synced.

* Tendermint
 * [\#2796](https://github.com/cosmos/cosmos-sdk/issues/2796) Update to go-amino 0.14.1


BUG FIXES

* Gaia REST API (`gaiacli advanced rest-server`)
  * [gaia-lite] [\#2868](https://github.com/cosmos/cosmos-sdk/issues/2868) Added handler for governance tally endpoint
  * [\#2907](https://github.com/cosmos/cosmos-sdk/issues/2907) Refactor and fix the way Gaia Lite is started.

* Gaia
  * [\#2723] Use `cosmosvalcons` Bech32 prefix in `tendermint show-address`
  * [\#2742](https://github.com/cosmos/cosmos-sdk/issues/2742) Fix time format of TimeoutCommit override
  * [\#2898](https://github.com/cosmos/cosmos-sdk/issues/2898) Remove redundant '$' in docker-compose.yml

* SDK
  * [\#2733](https://github.com/cosmos/cosmos-sdk/issues/2733) [x/gov, x/mock/simulation] Fix governance simulation, update x/gov import/export
  * [\#2854](https://github.com/cosmos/cosmos-sdk/issues/2854) [x/bank] Remove unused bank.MsgIssue, prevent possible panic
  * [\#2884](https://github.com/cosmos/cosmos-sdk/issues/2884) [docs/examples] Fix `basecli version` panic

* Tendermint
  * [\#2797](https://github.com/tendermint/tendermint/pull/2797) AddressBook requires addresses to have IDs; Do not crap out immediately after sending pex addrs in seed mode

## 0.26.0

BREAKING CHANGES

* Gaia
  * [gaiad init] [\#2602](https://github.com/cosmos/cosmos-sdk/issues/2602) New genesis workflow

* SDK
  * [simulation] [\#2665](https://github.com/cosmos/cosmos-sdk/issues/2665) only argument to sdk.Invariant is now app

* Tendermint
  * Upgrade to version 0.26.0

FEATURES

* Gaia CLI  (`gaiacli`)
  * [cli] [\#2569](https://github.com/cosmos/cosmos-sdk/pull/2569) Add commands to query validator unbondings and redelegations
  * [cli] [\#2569](https://github.com/cosmos/cosmos-sdk/pull/2569) Add commands to query validator unbondings and redelegations
  * [cli] [\#2524](https://github.com/cosmos/cosmos-sdk/issues/2524) Add support offline mode to `gaiacli tx sign`. Lookups are not performed if the flag `--offline` is on.
  * [cli] [\#2558](https://github.com/cosmos/cosmos-sdk/issues/2558) Rename --print-sigs to --validate-signatures. It now performs a complete set of sanity checks and reports to the user. Also added --print-signature-only to print the signature only, not the whole transaction.
  * [cli] [\#2704](https://github.com/cosmos/cosmos-sdk/pull/2704) New add-genesis-account convenience command to populate genesis.json with genesis accounts.

* SDK
  * [\#1336](https://github.com/cosmos/cosmos-sdk/issues/1336) Mechanism for SDK Users to configure their own Bech32 prefixes instead of using the default cosmos prefixes.

IMPROVEMENTS

* Gaia
 * [\#2637](https://github.com/cosmos/cosmos-sdk/issues/2637) [x/gov] Switched inactive and active proposal queues to an iterator based queue

* SDK
 * [\#2573](https://github.com/cosmos/cosmos-sdk/issues/2573) [x/distribution] add accum invariance
 * [\#2556](https://github.com/cosmos/cosmos-sdk/issues/2556) [x/mock/simulation] Fix debugging output
 * [\#2396](https://github.com/cosmos/cosmos-sdk/issues/2396) [x/mock/simulation] Change parameters to get more slashes
 * [\#2617](https://github.com/cosmos/cosmos-sdk/issues/2617) [x/mock/simulation] Randomize all genesis parameters
 * [\#2669](https://github.com/cosmos/cosmos-sdk/issues/2669) [x/stake] Added invarant check to make sure validator's power aligns with its spot in the power store.
 * [\#1924](https://github.com/cosmos/cosmos-sdk/issues/1924) [x/mock/simulation] Use a transition matrix for block size
 * [\#2660](https://github.com/cosmos/cosmos-sdk/issues/2660) [x/mock/simulation] Staking transactions get tested far more frequently
 * [\#2610](https://github.com/cosmos/cosmos-sdk/issues/2610) [x/stake] Block redelegation to and from the same validator
 * [\#2652](https://github.com/cosmos/cosmos-sdk/issues/2652) [x/auth] Add benchmark for get and set account
 * [\#2685](https://github.com/cosmos/cosmos-sdk/issues/2685) [store] Add general merkle absence proof (also for empty substores)
 * [\#2708](https://github.com/cosmos/cosmos-sdk/issues/2708) [store] Disallow setting nil values

BUG FIXES

* Gaia
 * [\#2670](https://github.com/cosmos/cosmos-sdk/issues/2670) [x/stake] fixed incorrect `IterateBondedValidators` and split into two functions: `IterateBondedValidators` and `IterateLastBlockConsValidators`
 * [\#2691](https://github.com/cosmos/cosmos-sdk/issues/2691) Fix local testnet creation by using a single canonical genesis time
 * [\#2648](https://github.com/cosmos/cosmos-sdk/issues/2648) [gaiad] Fix `gaiad export` / `gaiad import` consistency, test in CI

* SDK
 * [\#2625](https://github.com/cosmos/cosmos-sdk/issues/2625) [x/gov] fix AppendTag function usage error
 * [\#2677](https://github.com/cosmos/cosmos-sdk/issues/2677) [x/stake, x/distribution] various staking/distribution fixes as found by the simulator
 * [\#2674](https://github.com/cosmos/cosmos-sdk/issues/2674) [types] Fix coin.IsLT() impl, coins.IsLT() impl, and renamed coins.Is\* to coins.IsAll\* (see [\#2686](https://github.com/cosmos/cosmos-sdk/issues/2686))
 * [\#2711](https://github.com/cosmos/cosmos-sdk/issues/2711) [x/stake] Add commission data to `MsgCreateValidator` signature bytes.
 * Temporarily disable insecure mode for Gaia Lite

## 0.25.0

*October 24th, 2018*

BREAKING CHANGES

* Gaia REST API (`gaiacli advanced rest-server`)
    * [x/stake] Validator.Owner renamed to Validator.Operator
    * [\#595](https://github.com/cosmos/cosmos-sdk/issues/595) Connections to the REST server are now secured using Transport Layer Security by default. The --insecure flag is provided to switch back to insecure HTTP.
    * [gaia-lite] [\#2258](https://github.com/cosmos/cosmos-sdk/issues/2258) Split `GET stake/delegators/{delegatorAddr}` into `GET stake/delegators/{delegatorAddr}/delegations`, `GET stake/delegators/{delegatorAddr}/unbonding_delegations` and `GET stake/delegators/{delegatorAddr}/redelegations`

* Gaia CLI  (`gaiacli`)
    * [x/stake] Validator.Owner renamed to Validator.Operator
    * [cli] unsafe_reset_all, show_validator, and show_node_id have been renamed to unsafe-reset-all, show-validator, and show-node-id
    * [cli] [\#1983](https://github.com/cosmos/cosmos-sdk/issues/1983) --print-response now defaults to true in commands that create and send a transaction
    * [cli] [\#1983](https://github.com/cosmos/cosmos-sdk/issues/1983) you can now pass --pubkey or --address to gaiacli keys show to return a plaintext representation of the key's address or public key for use with other commands
    * [cli] [\#2061](https://github.com/cosmos/cosmos-sdk/issues/2061) changed proposalID in governance REST endpoints to proposal-id
    * [cli] [\#2014](https://github.com/cosmos/cosmos-sdk/issues/2014) `gaiacli advanced` no longer exists - to access `ibc`, `rest-server`, and `validator-set` commands use `gaiacli ibc`, `gaiacli rest-server`, and `gaiacli tendermint`, respectively
    * [makefile] `get_vendor_deps` no longer updates lock file it just updates vendor directory. Use `update_vendor_deps` to update the lock file. [#2152](https://github.com/cosmos/cosmos-sdk/pull/2152)
    * [cli] [\#2221](https://github.com/cosmos/cosmos-sdk/issues/2221) All commands that
    utilize a validator's operator address must now use the new Bech32 prefix,
    `cosmosvaloper`.
    * [cli] [\#2190](https://github.com/cosmos/cosmos-sdk/issues/2190) `gaiacli init --gen-txs` is now `gaiacli init --with-txs` to reduce confusion
    * [cli] [\#2073](https://github.com/cosmos/cosmos-sdk/issues/2073) --from can now be either an address or a key name
    * [cli] [\#1184](https://github.com/cosmos/cosmos-sdk/issues/1184) Subcommands reorganisation, see [\#2390](https://github.com/cosmos/cosmos-sdk/pull/2390) for a comprehensive list of changes.
    * [cli] [\#2524](https://github.com/cosmos/cosmos-sdk/issues/2524) Add support offline mode to `gaiacli tx sign`. Lookups are not performed if the flag `--offline` is on.
    * [cli] [\#2570](https://github.com/cosmos/cosmos-sdk/pull/2570) Add commands to query deposits on proposals

* Gaia
    * Make the transient store key use a distinct store key. [#2013](https://github.com/cosmos/cosmos-sdk/pull/2013)
    * [x/stake] [\#1901](https://github.com/cosmos/cosmos-sdk/issues/1901) Validator type's Owner field renamed to Operator; Validator's GetOwner() renamed accordingly to comply with the SDK's Validator interface.
    * [docs] [#2001](https://github.com/cosmos/cosmos-sdk/pull/2001) Update slashing spec for slashing period
    * [x/stake, x/slashing] [#1305](https://github.com/cosmos/cosmos-sdk/issues/1305) - Rename "revoked" to "jailed"
    * [x/stake] [#1676] Revoked and jailed validators put into the unbonding state
    * [x/stake] [#1877] Redelegations/unbonding-delegation from unbonding validator have reduced time
    * [x/slashing] [\#1789](https://github.com/cosmos/cosmos-sdk/issues/1789) Slashing changes for Tendermint validator set offset (NextValSet)
    * [x/stake] [\#2040](https://github.com/cosmos/cosmos-sdk/issues/2040) Validator
    operator type has now changed to `sdk.ValAddress`
    * [x/stake] [\#2221](https://github.com/cosmos/cosmos-sdk/issues/2221) New
    Bech32 prefixes have been introduced for a validator's consensus address and
    public key: `cosmosvalcons` and `cosmosvalconspub` respectively. Also, existing Bech32 prefixes have been
    renamed for accounts and validator operators:
      * `cosmosaccaddr` / `cosmosaccpub` => `cosmos` / `cosmospub`
      * `cosmosvaladdr` / `cosmosvalpub` => `cosmosvaloper` / `cosmosvaloperpub`
    * [x/stake] [#1013] TendermintUpdates now uses transient store
    * [x/stake] [\#2435](https://github.com/cosmos/cosmos-sdk/issues/2435) Remove empty bytes from the ValidatorPowerRank store key
    * [x/gov] [\#2195](https://github.com/cosmos/cosmos-sdk/issues/2195) Governance uses BFT Time
    * [x/gov] [\#2256](https://github.com/cosmos/cosmos-sdk/issues/2256) Removed slashing for governance non-voting validators
    * [simulation] [\#2162](https://github.com/cosmos/cosmos-sdk/issues/2162) Added back correct supply invariants
    * [x/slashing] [\#2430](https://github.com/cosmos/cosmos-sdk/issues/2430) Simulate more slashes, check if validator is jailed before jailing
    * [x/stake] [\#2393](https://github.com/cosmos/cosmos-sdk/issues/2393) Removed `CompleteUnbonding` and `CompleteRedelegation` Msg types, and instead added unbonding/redelegation queues to endblocker
    * [x/mock/simulation] [\#2501](https://github.com/cosmos/cosmos-sdk/issues/2501) Simulate transactions & invariants for fee distribution, and fix bugs discovered in the process
      * [x/auth] Simulate random fee payments
      * [cmd/gaia/app] Simulate non-zero inflation
      * [x/stake] Call hooks correctly in several cases related to delegation/validator updates
      * [x/stake] Check full supply invariants, including yet-to-be-withdrawn fees
      * [x/stake] Remove no-longer-in-use store key
      * [x/slashing] Call hooks correctly when a validator is slashed
      * [x/slashing] Truncate withdrawals (unbonding, redelegation) and burn change
      * [x/mock/simulation] Ensure the simulation cannot set a proposer address of nil
      * [x/mock/simulation] Add more event logs on begin block / end block for clarity
      * [x/mock/simulation] Correctly set validator power in abci.RequestBeginBlock
      * [x/minting] Correctly call stake keeper to track inflated supply
      * [x/distribution] Sanity check for nonexistent rewards
      * [x/distribution] Truncate withdrawals and return change to the community pool
      * [x/distribution] Add sanity checks for incorrect accum / total accum relations
      * [x/distribution] Correctly calculate total power using Tendermint updates
      * [x/distribution] Simulate withdrawal transactions
      * [x/distribution] Fix a bug where the fee pool was not correctly tracked on WithdrawDelegatorRewardsAll
    * [x/stake] [\#1673](https://github.com/cosmos/cosmos-sdk/issues/1673) Validators are no longer deleted until they can no longer possibly be slashed
    * [\#1890](https://github.com/cosmos/cosmos-sdk/issues/1890) Start chain with initial state + sequence of transactions
      * [cli] Rename `gaiad init gentx` to `gaiad gentx`.
      * [cli] Add `--skip-genesis` flag to `gaiad init` to prevent `genesis.json` generation.
      * Drop `GenesisTx` in favor of a signed `StdTx` with only one `MsgCreateValidator` message.
      * [cli] Port `gaiad init` and `gaiad testnet` to work with `StdTx` genesis transactions.
      * [cli] Add `--moniker` flag to `gaiad init` to override moniker when generating `genesis.json` - i.e. it takes effect when running with the `--with-txs` flag, it is ignored otherwise.

* SDK
    * [core] [\#2219](https://github.com/cosmos/cosmos-sdk/issues/2219) Update to Tendermint 0.24.0
      * Validator set updates delayed by one block
      * BFT timestamp that can safely be used by applications
      * Fixed maximum block size enforcement
    * [core] [\#1807](https://github.com/cosmos/cosmos-sdk/issues/1807) Switch from use of rational to decimal
    * [types] [\#1901](https://github.com/cosmos/cosmos-sdk/issues/1901) Validator interface's GetOwner() renamed to GetOperator()
    * [x/slashing] [#2122](https://github.com/cosmos/cosmos-sdk/pull/2122) - Implement slashing period
    * [types] [\#2119](https://github.com/cosmos/cosmos-sdk/issues/2119) Parsed error messages and ABCI log errors to make     them more human readable.
    * [types] [\#2407](https://github.com/cosmos/cosmos-sdk/issues/2407) MulInt method added to big decimal in order to improve efficiency of slashing
    * [simulation] Rename TestAndRunTx to Operation [#2153](https://github.com/cosmos/cosmos-sdk/pull/2153)
    * [simulation] Remove log and testing.TB from Operation and Invariants, in favor of using errors [\#2282](https://github.com/cosmos/cosmos-sdk/issues/2282)
    * [simulation] Remove usage of keys and addrs in the types, in favor of simulation.Account [\#2384](https://github.com/cosmos/cosmos-sdk/issues/2384)
    * [tools] Removed gocyclo [#2211](https://github.com/cosmos/cosmos-sdk/issues/2211)
    * [baseapp] Remove `SetTxDecoder` in favor of requiring the decoder be set in baseapp initialization. [#1441](https://github.com/cosmos/cosmos-sdk/issues/1441)
    * [baseapp] [\#1921](https://github.com/cosmos/cosmos-sdk/issues/1921) Add minimumFees field to BaseApp.
    * [store] Change storeInfo within the root multistore to use tmhash instead of ripemd160 [\#2308](https://github.com/cosmos/cosmos-sdk/issues/2308)
    * [codec] [\#2324](https://github.com/cosmos/cosmos-sdk/issues/2324) All referrences to wire have been renamed to codec. Additionally, wire.NewCodec is now codec.New().
    * [types] [\#2343](https://github.com/cosmos/cosmos-sdk/issues/2343) Make sdk.Msg have a names field, to facilitate automatic tagging.
    * [baseapp] [\#2366](https://github.com/cosmos/cosmos-sdk/issues/2366) Automatically add action tags to all messages
    * [x/auth] [\#2377](https://github.com/cosmos/cosmos-sdk/issues/2377) auth.StdSignMsg -> txbuilder.StdSignMsg
    * [x/staking] [\#2244](https://github.com/cosmos/cosmos-sdk/issues/2244) staking now holds a consensus-address-index instead of a consensus-pubkey-index
    * [x/staking] [\#2236](https://github.com/cosmos/cosmos-sdk/issues/2236) more distribution hooks for distribution
    * [x/stake] [\#2394](https://github.com/cosmos/cosmos-sdk/issues/2394) Split up UpdateValidator into distinct state transitions applied only in EndBlock
    * [x/slashing] [\#2480](https://github.com/cosmos/cosmos-sdk/issues/2480) Fix signing info handling bugs & faulty slashing
    * [x/stake] [\#2412](https://github.com/cosmos/cosmos-sdk/issues/2412) Added an unbonding validator queue to EndBlock to automatically update validator.Status when finished Unbonding
    * [x/stake] [\#2500](https://github.com/cosmos/cosmos-sdk/issues/2500) Block conflicting redelegations until we add an index
    * [x/params] Global Paramstore refactored
    * [types] [\#2506](https://github.com/cosmos/cosmos-sdk/issues/2506) sdk.Dec MarshalJSON now marshals as a normal Decimal, with 10 digits of decimal precision
    * [x/stake] [\#2508](https://github.com/cosmos/cosmos-sdk/issues/2508) Utilize Tendermint power for validator power key
    * [x/stake] [\#2531](https://github.com/cosmos/cosmos-sdk/issues/2531) Remove all inflation logic
    * [x/mint] [\#2531](https://github.com/cosmos/cosmos-sdk/issues/2531) Add minting module and inflation logic
    * [x/auth] [\#2540](https://github.com/cosmos/cosmos-sdk/issues/2540) Rename `AccountMapper` to `AccountKeeper`.
    * [types] [\#2456](https://github.com/cosmos/cosmos-sdk/issues/2456) Renamed msg.Name() and msg.Type() to msg.Type() and msg.Route() respectively

* Tendermint
  * Update tendermint version from v0.23.0 to v0.25.0, notable changes
    * Mempool now won't build too large blocks, or too computationally expensive blocks
    * Maximum tx sizes and gas are now removed, and are implicitly the blocks maximums
    * ABCI validators no longer send the pubkey. The pubkey is only sent in validator updates
    * Validator set changes are now delayed by one block
    * Block header now includes the next validator sets hash
    * BFT time is implemented
    * Secp256k1 signature format has changed
    * There is now a threshold multisig format
    * See the [tendermint changelog](https://github.com/tendermint/tendermint/blob/master/CHANGELOG.md) for other changes.

FEATURES

* Gaia REST API (`gaiacli advanced rest-server`)
  * [gaia-lite] Endpoints to query staking pool and params
  * [gaia-lite] [\#2110](https://github.com/cosmos/cosmos-sdk/issues/2110) Add support for `simulate=true` requests query argument to endpoints that send txs to run simulations of transactions
  * [gaia-lite] [\#966](https://github.com/cosmos/cosmos-sdk/issues/966) Add support for `generate_only=true` query argument to generate offline unsigned transactions
  * [gaia-lite] [\#1953](https://github.com/cosmos/cosmos-sdk/issues/1953) Add /sign endpoint to sign transactions generated with `generate_only=true`.
  * [gaia-lite] [\#1954](https://github.com/cosmos/cosmos-sdk/issues/1954) Add /broadcast endpoint to broadcast transactions signed by the /sign endpoint.
  * [gaia-lite] [\#2113](https://github.com/cosmos/cosmos-sdk/issues/2113) Rename `/accounts/{address}/send` to `/bank/accounts/{address}/transfers`, rename `/accounts/{address}` to `/auth/accounts/{address}`, replace `proposal-id` with `proposalId` in all gov endpoints
  * [gaia-lite] [\#2478](https://github.com/cosmos/cosmos-sdk/issues/2478) Add query gov proposal's deposits endpoint
  * [gaia-lite] [\#2477](https://github.com/cosmos/cosmos-sdk/issues/2477) Add query validator's outgoing redelegations and unbonding delegations endpoints

* Gaia CLI  (`gaiacli`)
  * [cli] Cmds to query staking pool and params
  * [gov][cli] [\#2062](https://github.com/cosmos/cosmos-sdk/issues/2062) added `--proposal` flag to `submit-proposal` that allows a JSON file containing a proposal to be passed in
  * [\#2040](https://github.com/cosmos/cosmos-sdk/issues/2040) Add `--bech` to `gaiacli keys show` and respective REST endpoint to
  provide desired Bech32 prefix encoding
  * [cli] [\#2047](https://github.com/cosmos/cosmos-sdk/issues/2047) [\#2306](https://github.com/cosmos/cosmos-sdk/pull/2306) Passing --gas=simulate triggers a simulation of the tx before the actual execution.
  The gas estimate obtained via the simulation will be used as gas limit in the actual execution.
  * [cli] [\#2047](https://github.com/cosmos/cosmos-sdk/issues/2047) The --gas-adjustment flag can be used to adjust the estimate obtained via the simulation triggered by --gas=simulate.
  * [cli] [\#2110](https://github.com/cosmos/cosmos-sdk/issues/2110) Add --dry-run flag to perform a simulation of a transaction without broadcasting it. The --gas flag is ignored as gas would be automatically estimated.
  * [cli] [\#2204](https://github.com/cosmos/cosmos-sdk/issues/2204) Support generating and broadcasting messages with multiple signatures via command line:
    * [\#966](https://github.com/cosmos/cosmos-sdk/issues/966) Add --generate-only flag to build an unsigned transaction and write it to STDOUT.
    * [\#1953](https://github.com/cosmos/cosmos-sdk/issues/1953) New `sign` command to sign transactions generated with the --generate-only flag.
    * [\#1954](https://github.com/cosmos/cosmos-sdk/issues/1954) New `broadcast` command to broadcast transactions generated offline and signed with the `sign` command.
  * [cli] [\#2220](https://github.com/cosmos/cosmos-sdk/issues/2220) Add `gaiacli config` feature to interactively create CLI config files to reduce the number of required flags
  * [stake][cli] [\#1672](https://github.com/cosmos/cosmos-sdk/issues/1672) Introduced
  new commission flags for validator commands `create-validator` and `edit-validator`.
  * [stake][cli] [\#1890](https://github.com/cosmos/cosmos-sdk/issues/1890) Add `--genesis-format` flag to `gaiacli tx create-validator` to produce transactions in genesis-friendly format.
  * [cli][\#2554](https://github.com/cosmos/cosmos-sdk/issues/2554) Make `gaiacli keys show` multisig ready.

* Gaia
  * [cli] [\#2170](https://github.com/cosmos/cosmos-sdk/issues/2170) added ability to show the node's address via `gaiad tendermint show-address`
  * [simulation] [\#2313](https://github.com/cosmos/cosmos-sdk/issues/2313) Reworked `make test_sim_gaia_slow` to `make test_sim_gaia_full`, now simulates from multiple starting seeds in parallel
  * [cli] [\#1921] (https://github.com/cosmos/cosmos-sdk/issues/1921)
    * New configuration file `gaiad.toml` is now created to host Gaia-specific configuration.
    * New --minimum_fees/minimum_fees flag/config option to set a minimum fee.

* SDK
  * [querier] added custom querier functionality, so ABCI query requests can be handled by keepers
  * [simulation] [\#1924](https://github.com/cosmos/cosmos-sdk/issues/1924) allow operations to specify future operations
  * [simulation] [\#1924](https://github.com/cosmos/cosmos-sdk/issues/1924) Add benchmarking capabilities, with makefile commands "test_sim_gaia_benchmark, test_sim_gaia_profile"
  * [simulation] [\#2349](https://github.com/cosmos/cosmos-sdk/issues/2349) Add time-based future scheduled operations to simulator
  * [x/auth] [\#2376](https://github.com/cosmos/cosmos-sdk/issues/2376) Remove FeePayer() from StdTx
  * [x/stake] [\#1672](https://github.com/cosmos/cosmos-sdk/issues/1672) Implement
  basis for the validator commission model.
  * [x/auth] Support account removal in the account mapper.


IMPROVEMENTS
* [tools] Improved terraform and ansible scripts for infrastructure deployment
* [tools] Added ansible script to enable process core dumps

* Gaia REST API (`gaiacli advanced rest-server`)
    * [x/stake] [\#2000](https://github.com/cosmos/cosmos-sdk/issues/2000) Added tests for new staking endpoints
    * [gaia-lite] [\#2445](https://github.com/cosmos/cosmos-sdk/issues/2445) Standarized REST error responses
    * [gaia-lite] Added example to Swagger specification for /keys/seed.
    * [x/stake] Refactor REST utils

* Gaia CLI  (`gaiacli`)
    * [cli] [\#2060](https://github.com/cosmos/cosmos-sdk/issues/2060) removed `--select` from `block` command
    * [cli] [\#2128](https://github.com/cosmos/cosmos-sdk/issues/2128) fixed segfault when exporting directly after `gaiad init`
    * [cli] [\#1255](https://github.com/cosmos/cosmos-sdk/issues/1255) open KeyBase in read-only mode
     for query-purpose CLI commands
    * [docs] Added commands for querying governance deposits, votes and tally

* Gaia
    * [x/stake] [#2023](https://github.com/cosmos/cosmos-sdk/pull/2023) Terminate iteration loop in `UpdateBondedValidators` and `UpdateBondedValidatorsFull` when the first revoked validator is encountered and perform a sanity check.
    * [x/auth] Signature verification's gas cost now accounts for pubkey type. [#2046](https://github.com/tendermint/tendermint/pull/2046)
    * [x/stake] [x/slashing] Ensure delegation invariants to jailed validators [#1883](https://github.com/cosmos/cosmos-sdk/issues/1883).
    * [x/stake] Improve speed of GetValidator, which was shown to be a performance bottleneck. [#2046](https://github.com/tendermint/tendermint/pull/2200)
    * [x/stake] [\#2435](https://github.com/cosmos/cosmos-sdk/issues/2435) Improve memory efficiency of getting the various store keys
    * [genesis] [\#2229](https://github.com/cosmos/cosmos-sdk/issues/2229) Ensure that there are no duplicate accounts or validators in the genesis state.
    * [genesis] [\#2450](https://github.com/cosmos/cosmos-sdk/issues/2450) Validate staking genesis parameters.
    * Add SDK validation to `config.toml` (namely disabling `create_empty_blocks`) [\#1571](https://github.com/cosmos/cosmos-sdk/issues/1571)
    * [\#1941](https://github.com/cosmos/cosmos-sdk/issues/1941)(https://github.com/cosmos/cosmos-sdk/issues/1941) Version is now inferred via `git describe --tags`.
    * [x/distribution] [\#1671](https://github.com/cosmos/cosmos-sdk/issues/1671) add distribution types and tests

* SDK
    * [tools] Make get_vendor_deps deletes `.vendor-new` directories, in case scratch files are present.
    * [spec] Added simple piggy bank distribution spec
    * [cli] [\#1632](https://github.com/cosmos/cosmos-sdk/issues/1632) Add integration tests to ensure `basecoind init && basecoind` start sequences run successfully for both `democoin` and `basecoin` examples.
    * [store] Speedup IAVL iteration, and consequently everything that requires IAVL iteration. [#2143](https://github.com/cosmos/cosmos-sdk/issues/2143)
    * [store] [\#1952](https://github.com/cosmos/cosmos-sdk/issues/1952), [\#2281](https://github.com/cosmos/cosmos-sdk/issues/2281) Update IAVL dependency to v0.11.0
    * [simulation] Make timestamps randomized [#2153](https://github.com/cosmos/cosmos-sdk/pull/2153)
    * [simulation] Make logs not just pure strings, speeding it up by a large factor at greater block heights [\#2282](https://github.com/cosmos/cosmos-sdk/issues/2282)
    * [simulation] Add a concept of weighting the operations [\#2303](https://github.com/cosmos/cosmos-sdk/issues/2303)
    * [simulation] Logs get written to file if large, and also get printed on panics [\#2285](https://github.com/cosmos/cosmos-sdk/issues/2285)
    * [simulation] Bank simulations now makes testing auth configurable [\#2425](https://github.com/cosmos/cosmos-sdk/issues/2425)
    * [gaiad] [\#1992](https://github.com/cosmos/cosmos-sdk/issues/1992) Add optional flag to `gaiad testnet` to make config directory of daemon (default `gaiad`) and cli (default `gaiacli`) configurable
    * [x/stake] Add stake `Queriers` for Gaia-lite endpoints. This increases the staking endpoints performance by reusing the staking `keeper` logic for queries. [#2249](https://github.com/cosmos/cosmos-sdk/pull/2149)
    * [store] [\#2017](https://github.com/cosmos/cosmos-sdk/issues/2017) Refactor
    gas iterator gas consumption to only consume gas for iterator creation and `Next`
    calls which includes dynamic consumption of value length.
    * [types/decimal] [\#2378](https://github.com/cosmos/cosmos-sdk/issues/2378) - Added truncate functionality to decimal
    * [client] [\#1184](https://github.com/cosmos/cosmos-sdk/issues/1184) Remove unused `client/tx/sign.go`.
    * [tools] [\#2464](https://github.com/cosmos/cosmos-sdk/issues/2464) Lock binary dependencies to a specific version
    * #2573 [x/distribution] add accum invariance

BUG FIXES

* Gaia CLI  (`gaiacli`)
    * [cli] [\#1997](https://github.com/cosmos/cosmos-sdk/issues/1997) Handle panics gracefully when `gaiacli stake {delegation,unbond}` fail to unmarshal delegation.
    * [cli] [\#2265](https://github.com/cosmos/cosmos-sdk/issues/2265) Fix JSON formatting of the `gaiacli send` command.
    * [cli] [\#2547](https://github.com/cosmos/cosmos-sdk/issues/2547) Mark --to and --amount as required flags for `gaiacli tx send`.

* Gaia
  * [x/stake] Return correct Tendermint validator update set on `EndBlocker` by not
  including non previously bonded validators that have zero power. [#2189](https://github.com/cosmos/cosmos-sdk/issues/2189)
  * [docs] Fixed light client section links

* SDK
    * [\#1988](https://github.com/cosmos/cosmos-sdk/issues/1988) Make us compile on OpenBSD (disable ledger) [#1988] (https://github.com/cosmos/cosmos-sdk/issues/1988)
    * [\#2105](https://github.com/cosmos/cosmos-sdk/issues/2105) Fix DB Iterator leak, which may leak a go routine.
    * [ledger] [\#2064](https://github.com/cosmos/cosmos-sdk/issues/2064) Fix inability to sign and send transactions via the LCD by
    loading a Ledger device at runtime.
    * [\#2158](https://github.com/cosmos/cosmos-sdk/issues/2158) Fix non-deterministic ordering of validator iteration when slashing in `gov EndBlocker`
    * [simulation] [\#1924](https://github.com/cosmos/cosmos-sdk/issues/1924) Make simulation stop on SIGTERM
    * [\#2388](https://github.com/cosmos/cosmos-sdk/issues/2388) Remove dependency on deprecated tendermint/tmlibs repository.
    * [\#2416](https://github.com/cosmos/cosmos-sdk/issues/2416) Refactored `InitializeTestLCD` to properly include proposing validator in genesis state.
    * #2573 [x/distribution] accum invariance bugfix
    * #2573 [x/slashing] unbonding-delegation slashing invariance bugfix

## 0.24.2

*August 22nd, 2018*

BUG FIXES

* Tendermint
  - Fix unbounded consensus WAL growth

## 0.24.1

*August 21st, 2018*

BUG FIXES

* Gaia
  - [x/slashing] Evidence tracking now uses validator address instead of validator pubkey

## 0.24.0

*August 13th, 2018*

BREAKING CHANGES

* Gaia REST API (`gaiacli advanced rest-server`)
  - [x/stake] [\#1880](https://github.com/cosmos/cosmos-sdk/issues/1880) More REST-ful endpoints (large refactor)
  - [x/slashing] [\#1866](https://github.com/cosmos/cosmos-sdk/issues/1866) `/slashing/signing_info` takes cosmosvalpub instead of cosmosvaladdr
  - use time.Time instead of int64 for time. See Tendermint v0.23.0
  - Signatures are no longer Amino encoded with prefixes (just encoded as raw
    bytes) - see Tendermint v0.23.0

* Gaia CLI  (`gaiacli`)
  -  [x/stake] change `--keybase-sig` to `--identity`
  -  [x/stake] [\#1828](https://github.com/cosmos/cosmos-sdk/issues/1828) Force user to specify amount on create-validator command by removing default
  -  [x/gov] Change `--proposalID` to `--proposal-id`
  -  [x/stake, x/gov] [\#1606](https://github.com/cosmos/cosmos-sdk/issues/1606) Use `--from` instead of adhoc flags like `--address-validator`
        and `--proposer` to indicate the sender address.
  -  [\#1551](https://github.com/cosmos/cosmos-sdk/issues/1551) Remove `--name` completely
  -  Genesis/key creation (`gaiad init`) now supports user-provided key passwords

* Gaia
  - [x/stake] Inflation doesn't use rationals in calculation (performance boost)
  - [x/stake] Persist a map from `addr->pubkey` in the state since BeginBlock
    doesn't provide pubkeys.
  - [x/gov] [\#1781](https://github.com/cosmos/cosmos-sdk/issues/1781) Added tags sub-package, changed tags to use dash-case
  - [x/gov] [\#1688](https://github.com/cosmos/cosmos-sdk/issues/1688) Governance parameters are now stored in globalparams store
  - [x/gov] [\#1859](https://github.com/cosmos/cosmos-sdk/issues/1859) Slash validators who do not vote on a proposal
  - [x/gov] [\#1914](https://github.com/cosmos/cosmos-sdk/issues/1914) added TallyResult type that gets stored in Proposal after tallying is finished

* SDK
  - [baseapp] Msgs are no longer run on CheckTx, removed `ctx.IsCheckTx()`
  - [baseapp] NewBaseApp constructor takes sdk.TxDecoder as argument instead of wire.Codec
  - [types] sdk.NewCoin takes sdk.Int, sdk.NewInt64Coin takes int64
  - [x/auth] Default TxDecoder can be found in `x/auth` rather than baseapp
  - [client] [\#1551](https://github.com/cosmos/cosmos-sdk/issues/1551): Refactored `CoreContext` to `TxContext` and `QueryContext`
      - Removed all tx related fields and logic (building & signing) to separate
        structure `TxContext` in `x/auth/client/context`

* Tendermint
    - v0.22.5 -> See [Tendermint PR](https://github.com/tendermint/tendermint/pull/1966)
        - change all the cryptography imports.
    - v0.23.0 -> See
      [Changelog](https://github.com/tendermint/tendermint/blob/v0.23.0/CHANGELOG.md#0230)
      and [SDK PR](https://github.com/cosmos/cosmos-sdk/pull/1927)
        - BeginBlock no longer includes crypto.Pubkey
        - use time.Time instead of int64 for time.

FEATURES

* Gaia REST API (`gaiacli advanced rest-server`)
    - [x/gov] Can now query governance proposals by ProposalStatus

* Gaia CLI  (`gaiacli`)
    - [x/gov] added `query-proposals` command. Can filter by `depositer`, `voter`, and `status`
    - [x/stake] [\#2043](https://github.com/cosmos/cosmos-sdk/issues/2043) Added staking query cli cmds for unbonding-delegations and redelegations

* Gaia
  - [networks] Added ansible scripts to upgrade seed nodes on a network

* SDK
  - [x/mock/simulation] Randomized simulation framework
     - Modules specify invariants and operations, preferably in an x/[module]/simulation package
     - Modules can test random combinations of their own operations
     - Applications can integrate operations and invariants from modules together for an integrated simulation
     - Simulates Tendermint's algorithm for validator set updates
     - Simulates validator signing/downtime with a Markov chain, and occaisional double-signatures
     - Includes simulated operations & invariants for staking, slashing, governance, and bank modules
  - [store] [\#1481](https://github.com/cosmos/cosmos-sdk/issues/1481) Add transient store
  - [baseapp] Initialize validator set on ResponseInitChain
  - [baseapp] added BaseApp.Seal - ability to seal baseapp parameters once they've been set
  - [cosmos-sdk-cli] New `cosmos-sdk-cli` tool to quickly initialize a new
    SDK-based project
  - [scripts] added log output monitoring to DataDog using Ansible scripts

IMPROVEMENTS

* Gaia
  - [spec] [\#967](https://github.com/cosmos/cosmos-sdk/issues/967) Inflation and distribution specs drastically improved
  - [x/gov] [\#1773](https://github.com/cosmos/cosmos-sdk/issues/1773) Votes on a proposal can now be queried
  - [x/gov] Initial governance parameters can now be set in the genesis file
  - [x/stake] [\#1815](https://github.com/cosmos/cosmos-sdk/issues/1815) Sped up the processing of `EditValidator` txs.
  - [config] [\#1930](https://github.com/cosmos/cosmos-sdk/issues/1930) Transactions indexer indexes all tags by default.
  - [ci] [#2057](https://github.com/cosmos/cosmos-sdk/pull/2057) Run `make localnet-start` on every commit and ensure network reaches at least 10 blocks

* SDK
  - [baseapp] [\#1587](https://github.com/cosmos/cosmos-sdk/issues/1587) Allow any alphanumeric character in route
  - [baseapp] Allow any alphanumeric character in route
  - [tools] Remove `rm -rf vendor/` from `make get_vendor_deps`
  - [x/auth] Recover ErrorOutOfGas panic in order to set sdk.Result attributes correctly
  - [x/auth] [\#2376](https://github.com/cosmos/cosmos-sdk/issues/2376) No longer runs any signature in a multi-msg, if any account/sequence number is wrong.
  - [x/auth] [\#2376](https://github.com/cosmos/cosmos-sdk/issues/2376) No longer charge gas for subtracting fees
  - [x/bank] Unit tests are now table-driven
  - [tests] Add tests to example apps in docs
  - [tests] Fixes ansible scripts to work with AWS too
  - [tests] [\#1806](https://github.com/cosmos/cosmos-sdk/issues/1806) CLI tests are now behind the build flag 'cli_test', so go test works on a new repo

BUG FIXES

* Gaia CLI  (`gaiacli`)
  -  [\#1766](https://github.com/cosmos/cosmos-sdk/issues/1766) Fixes bad example for keybase identity
  -  [x/stake] [\#2021](https://github.com/cosmos/cosmos-sdk/issues/2021) Fixed repeated CLI commands in staking

* Gaia
  - [x/stake] [#2077](https://github.com/cosmos/cosmos-sdk/pull/2077) Fixed invalid cliff power comparison
  - [\#1804](https://github.com/cosmos/cosmos-sdk/issues/1804) Fixes gen-tx genesis generation logic temporarily until upstream updates
  - [\#1799](https://github.com/cosmos/cosmos-sdk/issues/1799) Fix `gaiad export`
  - [\#1839](https://github.com/cosmos/cosmos-sdk/issues/1839) Fixed bug where intra-tx counter wasn't set correctly for genesis validators
  - [x/stake] [\#1858](https://github.com/cosmos/cosmos-sdk/issues/1858) Fixed bug where the cliff validator was not updated correctly
  - [tests] [\#1675](https://github.com/cosmos/cosmos-sdk/issues/1675) Fix non-deterministic `test_cover`
  - [tests] [\#1551](https://github.com/cosmos/cosmos-sdk/issues/1551) Fixed invalid LCD test JSON payload in `doIBCTransfer`
  - [basecoin] Fixes coin transaction failure and account query [discussion](https://forum.cosmos.network/t/unmarshalbinarybare-expected-to-read-prefix-bytes-75fbfab8-since-it-is-registered-concrete-but-got-0a141dfa/664/6)
  - [x/gov] [\#1757](https://github.com/cosmos/cosmos-sdk/issues/1757) Fix VoteOption conversion to String
  * [x/stake] [#2083] Fix broken invariant of bonded validator power decrease

## 0.23.1

*July 27th, 2018*

BUG FIXES
  * [tendermint] Update to v0.22.8
    - [consensus, blockchain] Register the Evidence interface so it can be
      marshalled/unmarshalled by the blockchain and consensus reactors

## 0.23.0

*July 25th, 2018*

BREAKING CHANGES
* [x/stake] Fixed the period check for the inflation calculation

IMPROVEMENTS
* [cli] Improve error messages for all txs when the account doesn't exist
* [tendermint] Update to v0.22.6
    - Updates the crypto imports/API (#1966)
* [x/stake] Add revoked to human-readable validator

BUG FIXES
* [tendermint] Update to v0.22.6
    - Fixes some security vulnerabilities reported in the [Bug Bounty](https://hackerone.com/tendermint)
*  [\#1797](https://github.com/cosmos/cosmos-sdk/issues/1797) Fix off-by-one error in slashing for downtime
*  [\#1787](https://github.com/cosmos/cosmos-sdk/issues/1787) Fixed bug where Tally fails due to revoked/unbonding validator
*  [\#1666](https://github.com/cosmos/cosmos-sdk/issues/1666) Add intra-tx counter to the genesis validators

## 0.22.0

*July 16th, 2018*

BREAKING CHANGES
* [x/gov] Increase VotingPeriod, DepositPeriod, and MinDeposit

IMPROVEMENTS
* [gaiad] Default config updates:
    - `timeout_commit=5000` so blocks only made every 5s
    - `prof_listen_addr=localhost:6060` so profile server is on by default
    - `p2p.send_rate` and `p2p.recv_rate` increases 10x (~5MB/s)

BUG FIXES
* [server] Fix to actually overwrite default tendermint config

## 0.21.1

*July 14th, 2018*

BUG FIXES
* [build] Added Ledger build support via `LEDGER_ENABLED=true|false`
  * True by default except when cross-compiling

## 0.21.0

*July 13th, 2018*

BREAKING CHANGES
* [x/stake] Specify DelegatorAddress in MsgCreateValidator
* [x/stake] Remove the use of global shares in the pool
   * Remove the use of `PoolShares` type in `x/stake/validator` type - replace with `Status` `Tokens` fields
* [x/auth] NewAccountMapper takes a constructor instead of a prototype
* [keys] Keybase.Update function now takes in a function to get the newpass, rather than the password itself

FEATURES
* [baseapp] NewBaseApp now takes option functions as parameters

IMPROVEMENTS
* Updated docs folder to accommodate cosmos.network docs project
* [store] Added support for tracing multi-store operations via `--trace-store`
* [store] Pruning strategy configurable with pruning flag on gaiad start

BUG FIXES
* [\#1630](https://github.com/cosmos/cosmos-sdk/issues/1630) - redelegation nolonger removes tokens from the delegator liquid account
* [keys] [\#1629](https://github.com/cosmos/cosmos-sdk/issues/1629) - updating password no longer asks for a new password when the first entered password was incorrect
* [lcd] importing an account would create a random account
* [server] 'gaiad init' command family now writes provided name as the moniker in `config.toml`
* [build] Added Ledger build support via `LEDGER_ENABLED=true|false`
  * True by default except when cross-compiling

## 0.20.0

*July 10th, 2018*

BREAKING CHANGES
* msg.GetSignBytes() returns sorted JSON (by key)
* msg.GetSignBytes() field changes
    * `msg_bytes` -> `msgs`
    * `fee_bytes` -> `fee`
* Update Tendermint to v0.22.2
    * Default ports changed from 466xx to 266xx
    * Amino JSON uses type names instead of prefix bytes
    * ED25519 addresses are the first 20-bytes of the SHA256 of the raw 32-byte
      pubkey (Instead of RIPEMD160)
    * go-crypto, abci, tmlibs have been merged into Tendermint
      * The keys sub-module is now in the SDK
    * Various other fixes
* [auth] Signers of a transaction now only sign over their own account and sequence number
* [auth] Removed MsgChangePubKey
* [auth] Removed SetPubKey from account mapper
* [auth] AltBytes renamed to Memo, now a string, max 100 characters, costs a bit of gas
* [types] `GetMsg()` -> `GetMsgs()` as txs wrap many messages
* [types] Removed GetMemo from Tx (it is still on StdTx)
* [types] renamed rational.Evaluate to rational.Round{Int64, Int}
* [types] Renamed `sdk.Address` to `sdk.AccAddress`/`sdk.ValAddress`
* [types] `sdk.AccAddress`/`sdk.ValAddress` natively marshals to Bech32 in String, Sprintf (when used with `%s`), and MarshalJSON
* [keys] Keybase and Ledger support from go-crypto merged into the SDK in the `crypto` folder
* [cli] Rearranged commands under subcommands
* [x/slashing] Update slashing for unbonding period
  * Slash according to power at time of infraction instead of power at
    time of discovery
  * Iterate through unbonding delegations & redelegations which contributed
    to an infraction, slash them proportional to their stake at the time
  * Add REST endpoint to unrevoke a validator previously revoked for downtime
  * Add REST endpoint to retrieve liveness signing information for a validator
* [x/stake] Remove Tick and add EndBlocker
* [x/stake] most index keys nolonger hold a value - inputs are rearranged to form the desired key
* [x/stake] store-value for delegation, validator, ubd, and red do not hold duplicate information contained store-key
* [x/stake] Introduce concept of unbonding for delegations and validators
  * `gaiacli stake unbond` replaced with `gaiacli stake begin-unbonding`
  * Introduced:
    * `gaiacli stake complete-unbonding`
    * `gaiacli stake begin-redelegation`
    * `gaiacli stake complete-redelegation`
* [lcd] Switch key creation output to return bech32
* [lcd] Removed shorthand CLI flags (`a`, `c`, `n`, `o`)
* [gaiad] genesis transactions now use bech32 addresses / pubkeys
* [gov] VoteStatus renamed to ProposalStatus
* [gov] VoteOption, ProposalType, and ProposalStatus all marshal to string form in JSON

DEPRECATED
* [cli] Deprecated `--name` flag in commands that send txs, in favor of `--from`

FEATURES
* [x/gov] Implemented MVP
  * Supported proposal types: just binary (pass/fail) TextProposals for now
  * Proposals need deposits to be votable; deposits are burned if proposal fails
  * Delegators delegate votes to validator by default but can override (for their stake)
* [gaiacli] Ledger support added
  - You can now use a Ledger with `gaiacli --ledger` for all key-related commands
  - Ledger keys can be named and tracked locally in the key DB
* [gaiacli] You can now attach a simple text-only memo to any transaction, with the `--memo` flag
* [gaiacli] added the following flags for commands that post transactions to the chain:
  * async -- send the tx without waiting for a tendermint response
  * json  -- return the output in json format for increased readability
  * print-response -- return the tx response. (includes fields like gas cost)
* [lcd] Queried TXs now include the tx hash to identify each tx
* [mockapp] CompleteSetup() no longer takes a testing parameter
* [x/bank] Add benchmarks for signing and delivering a block with a single bank transaction
  * Run with `cd x/bank && go test --bench=.`
* [tools] make get_tools installs tendermint's linter, and gometalinter
* [tools] Switch gometalinter to the stable version
* [tools] Add the following linters
  * misspell
  * gofmt
  * go vet -composites=false
  * unconvert
  * ineffassign
  * errcheck
  * unparam
  * gocyclo
* [tools] Added `make format` command to automate fixing misspell and gofmt errors.
* [server] Default config now creates a profiler at port 6060, and increase p2p send/recv rates
* [types] Switches internal representation of Int/Uint/Rat to use pointers
* [types] Added MinInt and MinUint functions
* [gaiad] `unsafe_reset_all` now resets addrbook.json
* [democoin] add x/oracle, x/assoc
* [tests] created a randomized testing framework.
  - Currently bank has limited functionality in the framework
  - Auth has its invariants checked within the framework
* [tests] Add WaitForNextNBlocksTM helper method
* [keys] New keys now have 24 word recovery keys, for heightened security
- [keys] Add a temporary method for exporting the private key

IMPROVEMENTS
* [x/bank] Now uses go-wire codec instead of 'encoding/json'
* [x/auth] Now uses go-wire codec instead of 'encoding/json'
* revised use of endblock and beginblock
* [stake] module reorganized to include `types` and `keeper` package
* [stake] keeper always loads the store (instead passing around which doesn't really boost efficiency)
* [stake] edit-validator changes now can use the keyword [do-not-modify] to not modify unspecified `--flag` (aka won't set them to `""` value)
* [stake] offload more generic functionality from the handler into the keeper
* [stake] clearer staking logic
* [types] added common tag constants
* [keys] improve error message when deleting non-existent key
* [gaiacli] improve error messages on `send` and `account` commands
* added contributing guidelines
* [docs] Added commands for governance CLI on testnet README

BUG FIXES
* [x/slashing] [\#1510](https://github.com/cosmos/cosmos-sdk/issues/1510) Unrevoked validators cannot un-revoke themselves
* [x/stake] [\#1513](https://github.com/cosmos/cosmos-sdk/issues/1513) Validators slashed to zero power are unbonded and removed from the store
* [x/stake] [\#1567](https://github.com/cosmos/cosmos-sdk/issues/1567) Validators decreased in power but not unbonded are now updated in Tendermint
* [x/stake] error strings lower case
* [x/stake] pool loose tokens now accounts for unbonding and unbonding tokens not associated with any validator
* [x/stake] fix revoke bytes ordering (was putting revoked candidates at the top of the list)
* [x/stake] bond count was counting revoked validators as bonded, fixed
* [gaia] Added self delegation for validators in the genesis creation
* [lcd] tests now don't depend on raw json text
* Retry on HTTP request failure in CLI tests, add option to retry tests in Makefile
* Fixed bug where chain ID wasn't passed properly in x/bank REST handler, removed Viper hack from ante handler
* Fixed bug where `democli account` didn't decode the account data correctly
* [\#872](https://github.com/cosmos/cosmos-sdk/issues/872)  - recovery phrases no longer all end in `abandon`
* [\#887](https://github.com/cosmos/cosmos-sdk/issues/887)  - limit the size of rationals that can be passed in from user input
* [\#1052](https://github.com/cosmos/cosmos-sdk/issues/1052) - Make all now works
* [\#1258](https://github.com/cosmos/cosmos-sdk/issues/1258) - printing big.rat's can no longer overflow int64
* [\#1259](https://github.com/cosmos/cosmos-sdk/issues/1259) - fix bug where certain tests that could have a nil pointer in defer
* [\#1343](https://github.com/cosmos/cosmos-sdk/issues/1343) - fixed unnecessary parallelism in CI
* [\#1353](https://github.com/cosmos/cosmos-sdk/issues/1353) - CLI: Show pool shares fractions in human-readable format
* [\#1367](https://github.com/cosmos/cosmos-sdk/issues/1367) - set ChainID in InitChain
* [\#1461](https://github.com/cosmos/cosmos-sdk/issues/1461) - CLI tests now no longer reset your local environment data
* [\#1505](https://github.com/cosmos/cosmos-sdk/issues/1505) - `gaiacli stake validator` no longer panics if validator doesn't exist
* [\#1565](https://github.com/cosmos/cosmos-sdk/issues/1565) - fix cliff validator persisting when validator set shrinks from max
* [\#1287](https://github.com/cosmos/cosmos-sdk/issues/1287) - prevent zero power validators at genesis
* [x/stake] fix bug when unbonding/redelegating using `--shares-percent`
* [\#1010](https://github.com/cosmos/cosmos-sdk/issues/1010) - two validators can't bond with the same pubkey anymore


## 0.19.0

*June 13, 2018*

BREAKING CHANGES
* msg.GetSignBytes() now returns bech32-encoded addresses in all cases
* [lcd] REST end-points now include gas
* sdk.Coin now uses sdk.Int, a big.Int wrapper with 256bit range cap

FEATURES
* [x/auth] Added AccountNumbers to BaseAccount and StdTxs to allow for replay protection with account pruning
* [lcd] added an endpoint to query for the SDK version of the connected node

IMPROVEMENTS
* export command now writes current validator set for Tendermint
* [tests] Application module tests now use a mock application
* [gaiacli] Fix error message when account isn't found when running gaiacli account
* [lcd] refactored to eliminate use of global variables, and interdependent tests
* [tests] Added testnet command to gaiad
* [tests] Added localnet targets to Makefile
* [x/stake] More stake tests added to test ByPower index

FIXES
* Fixes consensus fault on testnet - see postmortem [here](https://github.com/cosmos/cosmos-sdk/issues/1197#issuecomment-396823021)
* [x/stake] bonded inflation removed, non-bonded inflation partially implemented
* [lcd] Switch to bech32 for addresses on all human readable inputs and outputs
* [lcd] fixed tx indexing/querying
* [cli] Added `--gas` flag to specify transaction gas limit
* [gaia] Registered slashing message handler
* [x/slashing] Set signInfo.StartHeight correctly for newly bonded validators

FEATURES
* [docs] Reorganize documentation
* [docs] Update staking spec, create WIP spec for slashing, and fees

## 0.18.0

*June 9, 2018*

BREAKING CHANGES

* [stake] candidate -> validator throughout (details in refactor comment)
* [stake] delegate-bond -> delegation throughout
* [stake] `gaiacli query validator` takes and argument instead of using the `--address-candidate` flag
* [stake] introduce `gaiacli query delegations`
* [stake] staking refactor
  * ValidatorsBonded store now take sorted pubKey-address instead of validator owner-address,
    is sorted like Tendermint by pk's address
  * store names more understandable
  * removed temporary ToKick store, just needs a local map!
  * removed distinction between candidates and validators
    * everything is now a validator
    * only validators with a status == bonded are actively validating/receiving rewards
  * Introduction of Unbonding fields, lowlevel logic throughout (not fully implemented with queue)
  * Introduction of PoolShares type within validators,
    replaces three rational fields (BondedShares, UnbondingShares, UnbondedShares
* [x/auth] move stuff specific to auth anteHandler to the auth module rather than the types folder. This includes:
  * StdTx (and its related stuff i.e. StdSignDoc, etc)
  * StdFee
  * StdSignature
  * Account interface
  * Related to this organization, I also:
* [x/auth] got rid of AccountMapper interface (in favor of the struct already in auth module)
* [x/auth] removed the FeeHandler function from the AnteHandler, Replaced with FeeKeeper
* [x/auth] Removed GetSignatures() from Tx interface (as different Tx styles might use something different than StdSignature)
* [store] Removed SubspaceIterator and ReverseSubspaceIterator from KVStore interface and replaced them with helper functions in /types
* [cli] rearranged commands under subcommands
* [stake] remove Tick and add EndBlocker
* Switch to bech32cosmos on all human readable inputs and outputs


FEATURES

* [x/auth] Added ability to change pubkey to auth module
* [baseapp] baseapp now has settable functions for filtering peers by address/port & public key
* [sdk] Gas consumption is now measured as transactions are executed
  * Transactions which run out of gas stop execution and revert state changes
  * A "simulate" query has been added to determine how much gas a transaction will need
  * Modules can include their own gas costs for execution of particular message types
* [stake] Seperation of fee distribution to a new module
* [stake] Creation of a validator/delegation generics in `/types`
* [stake] Helper Description of the store in x/stake/store.md
* [stake] removed use of caches in the stake keeper
* [stake] Added REST API
* [Makefile] Added terraform/ansible playbooks to easily create remote testnets on Digital Ocean


BUG FIXES

* [stake] staking delegator shares exchange rate now relative to equivalent-bonded-tokens the validator has instead of bonded tokens
  ^ this is important for unbonded validators in the power store!
* [cli] fixed cli-bash tests
* [ci] added cli-bash tests
* [basecoin] updated basecoin for stake and slashing
* [docs] fixed references to old cli commands
* [docs] Downgraded Swagger to v2 for downstream compatibility
* auto-sequencing transactions correctly
* query sequence via account store
* fixed duplicate pub_key in stake.Validator
* Auto-sequencing now works correctly
* [gaiacli] Fix error message when account isn't found when running gaiacli account


## 0.17.5

*June 5, 2018*

Update to Tendermint v0.19.9 (Fix evidence reactor, mempool deadlock, WAL panic,
memory leak)

## 0.17.4

*May 31, 2018*

Update to Tendermint v0.19.7 (WAL fixes and more)

## 0.17.3

*May 29, 2018*

Update to Tendermint v0.19.6 (fix fast-sync halt)

## 0.17.5

*June 5, 2018*

Update to Tendermint v0.19.9 (Fix evidence reactor, mempool deadlock, WAL panic,
memory leak)

## 0.17.4

*May 31, 2018*

Update to Tendermint v0.19.7 (WAL fixes and more)

## 0.17.3

*May 29, 2018*

Update to Tendermint v0.19.6 (fix fast-sync halt)

## 0.17.2

_May 20, 2018_

Update to Tendermint v0.19.5 (reduce WAL use, bound the mempool and some rpcs, improve logging)

## 0.17.1 (May 17, 2018)

Update to Tendermint v0.19.4 (fixes a consensus bug and improves logging)

## 0.17.0 (May 15, 2018)

BREAKING CHANGES

* [stake] MarshalJSON -> MarshalBinaryLengthPrefixed
* Queries against the store must be prefixed with the path "/store"

FEATURES

* [gaiacli] Support queries for candidates, delegator-bonds
* [gaiad] Added `gaiad export` command to export current state to JSON
* [x/bank] Tx tags with sender/recipient for indexing & later retrieval
* [x/stake] Tx tags with delegator/candidate for delegation & unbonding, and candidate info for declare candidate / edit validator

IMPROVEMENTS

* [gaiad] Update for Tendermint v0.19.3 (improve `/dump_consensus_state` and add
  `/consensus_state`)
* [spec/ibc] Added spec!
* [spec/stake] Cleanup structure, include details about slashing and
  auto-unbonding
* [spec/governance] Fixup some names and pseudocode
* NOTE: specs are still a work-in-progress ...

BUG FIXES

* Auto-sequencing now works correctly


## 0.16.0 (May 14th, 2018)

BREAKING CHANGES

* Move module REST/CLI packages to x/[module]/client/rest and x/[module]/client/cli
* Gaia simple-staking bond and unbond functions replaced
* [stake] Delegator bonds now store the height at which they were updated
* All module keepers now require a codespace, see basecoin or democoin for usage
* Many changes to names throughout
  * Type as a prefix naming convention applied (ex. BondMsg -> MsgBond)
  * Removed redundancy in names (ex. stake.StakingKeeper -> stake.Keeper)
* Removed SealedAccountMapper
* gaiad init now requires use of `--name` flag
* Removed Get from Msg interface
* types/rational now extends big.Rat

FEATURES:

* Gaia stake commands include, CreateValidator, EditValidator, Delegate, Unbond
* MountStoreWithDB without providing a custom store works.
* Repo is now lint compliant / GoMetaLinter with tendermint-lint integrated into CI
* Better key output, pubkey go-amino hex bytes now output by default
* gaiad init overhaul
  * Create genesis transactions with `gaiad init gen-tx`
  * New genesis account keys are automatically added to the client keybase (introduce `--client-home` flag)
  * Initialize with genesis txs using `--gen-txs` flag
* Context now has access to the application-configured logger
* Add (non-proof) subspace query helper functions
* Add more staking query functions: candidates, delegator-bonds

BUG FIXES

* Gaia now uses stake, ported from github.com/cosmos/gaia


## 0.15.1 (April 29, 2018)

IMPROVEMENTS:

* Update Tendermint to v0.19.1 (includes many rpc fixes)


## 0.15.0 (April 29, 2018)

NOTE: v0.15.0 is a large breaking change that updates the encoding scheme to use
[Amino](github.com/tendermint/go-amino).

For details on how this changes encoding for public keys and addresses,
see the [docs](https://github.com/tendermint/tendermint/blob/v0.19.1/docs/specification/new-spec/encoding.md#public-key-cryptography).

BREAKING CHANGES

* Remove go-wire, use go-amino
* [store] Add `SubspaceIterator` and `ReverseSubspaceIterator` to `KVStore` interface
* [basecoin] NewBasecoinApp takes a `dbm.DB` and uses namespaced DBs for substores

FEATURES:

* Add CacheContext
* Add auto sequencing to client
* Add FeeHandler to ante handler

BUG FIXES

* MountStoreWithDB without providing a custom store works.

## 0.14.1 (April 9, 2018)

BUG FIXES

* [gaiacli] Fix all commands (just a duplicate of basecli for now)

## 0.14.0 (April 9, 2018)

BREAKING CHANGES:

* [client/builder] Renamed to `client/core` and refactored to use a CoreContext
  struct
* [server] Refactor to improve useability and de-duplicate code
* [types] `Result.ToQuery -> Error.QueryResult`
* [makefile] `make build` and `make install` only build/install `gaiacli` and
  `gaiad`. Use `make build_examples` and `make install_examples` for
  `basecoind/basecli` and `democoind/democli`
* [staking] Various fixes/improvements

FEATURES:

* [democoin] Added Proof-of-Work module

BUG FIXES

* [client] Reuse Tendermint RPC client to avoid excessive open files
* [client] Fix setting log level
* [basecoin] Sort coins in genesis

## 0.13.1 (April 3, 2018)

BUG FIXES

* [x/ibc] Fix CLI and relay for IBC txs
* [x/stake] Various fixes/improvements

## 0.13.0 (April 2, 2018)

BREAKING CHANGES

* [basecoin] Remove cool/sketchy modules -> moved to new `democoin`
* [basecoin] NewBasecoinApp takes a `map[string]dbm.DB` as temporary measure
  to allow mounting multiple stores with their own DB until they can share one
* [x/staking] Renamed to `simplestake`
* [builder] Functions don't take `passphrase` as argument
* [server] GenAppParams returns generated seed and address
* [basecoind] `init` command outputs JSON of everything necessary for testnet
* [basecoind] `basecoin.db -> data/basecoin.db`
* [basecli] `data/keys.db -> keys/keys.db`

FEATURES

* [types] `Coin` supports direct arithmetic operations
* [basecoind] Add `show_validator` and `show_node_id` commands
* [x/stake] Initial merge of full staking module!
* [democoin] New example application to demo custom modules

IMPROVEMENTS

* [makefile] `make install`
* [testing] Use `/tmp` for directories so they don't get left in the repo

BUG FIXES

* [basecoin] Allow app to be restarted
* [makefile] Fix build on Windows
* [basecli] Get confirmation before overriding key with same name

## 0.12.0 (March 27 2018)

BREAKING CHANGES

* Revert to old go-wire for now
* glide -> godep
* [types] ErrBadNonce -> ErrInvalidSequence
* [types] Replace tx.GetFeePayer with FeePayer(tx) - returns the first signer
* [types] NewStdTx takes the Fee
* [types] ParseAccount -> AccountDecoder; ErrTxParse -> ErrTxDecoder
* [x/auth] AnteHandler deducts fees
* [x/bank] Move some errors to `types`
* [x/bank] Remove sequence and signature from Input

FEATURES

* [examples/basecoin] New cool module to demonstrate use of state and custom transactions
* [basecoind] `show_node_id` command
* [lcd] Implement the Light Client Daemon and endpoints
* [types/stdlib] Queue functionality
* [store] Subspace iterator on IAVLTree
* [types] StdSignDoc is the document that gets signed (chainid, msg, sequence, fee)
* [types] CodeInvalidPubKey
* [types] StdFee, and StdTx takes the StdFee
* [specs] Progression of MVPs for IBC
* [x/ibc] Initial shell of IBC functionality (no proofs)
* [x/simplestake] Simple staking module with bonding/unbonding

IMPROVEMENTS

* Lots more tests!
* [client/builder] Helpers for forming and signing transactions
* [types] sdk.Address
* [specs] Staking

BUG FIXES

* [x/auth] Fix setting pubkey on new account
* [x/auth] Require signatures to include the sequences
* [baseapp] Dont panic on nil handler
* [basecoin] Check for empty bytes in account and tx

## 0.11.0 (March 1, 2017)

BREAKING CHANGES

* [examples] dummy -> kvstore
* [examples] Remove gaia
* [examples/basecoin] MakeTxCodec -> MakeCodec
* [types] CommitMultiStore interface has new `GetCommitKVStore(key StoreKey) CommitKVStore` method

FEATURES

* [examples/basecoin] CLI for `basecli` and `basecoind` (!)
* [baseapp] router.AddRoute returns Router

IMPROVEMENTS

* [baseapp] Run msg handlers on CheckTx
* [docs] Add spec for REST API
* [all] More tests!

BUG FIXES

* [baseapp] Fix panic on app restart
* [baseapp] InitChain does not call Commit
* [basecoin] Remove IBCStore because mounting multiple stores is currently broken

## 0.10.0 (February 20, 2017)

BREAKING CHANGES

* [baseapp] NewBaseApp(logger, db)
* [baseapp] NewContext(isCheckTx, header)
* [x/bank] CoinMapper -> CoinKeeper

FEATURES

* [examples/gaia] Mock CLI !
* [baseapp] InitChainer, BeginBlocker, EndBlocker
* [baseapp] MountStoresIAVL

IMPROVEMENTS

* [docs] Various improvements.
* [basecoin] Much simpler :)

BUG FIXES

* [baseapp] initialize and reset msCheck and msDeliver properly

## 0.9.0 (February 13, 2017)

BREAKING CHANGES

* Massive refactor. Basecoin works. Still needs <3

## 0.8.1

* Updates for dependencies

## 0.8.0 (December 18, 2017)

* Updates for dependencies

## 0.7.1 (October 11, 2017)

IMPROVEMENTS:

* server/commands: GetInitCmd takes list of options

## 0.7.0 (October 11, 2017)

BREAKING CHANGES:

* Everything has changed, and it's all about to change again, so don't bother using it yet!

## 0.6.2 (July 27, 2017)

IMPROVEMENTS:

* auto-test all tutorials to detect breaking changes
* move deployment scripts from `/scripts` to `/publish` for clarity

BUG FIXES:

* `basecoin init` ensures the address in genesis.json is valid
* fix bug that certain addresses couldn't receive ibc packets

## 0.6.1 (June 28, 2017)

Make lots of small cli fixes that arose when people were using the tools for
the testnet.

IMPROVEMENTS:

* basecoin
  * `basecoin start` supports all flags that `tendermint node` does, such as
    `--rpc.laddr`, `--p2p.seeds`, and `--p2p.skip_upnp`
  * fully supports `--log_level` and `--trace` for logger configuration
  * merkleeyes no longers spams the logs... unless you want it
    * Example: `basecoin start --log_level="merkleeyes:info,state:info,*:error"`
    * Example: `basecoin start --log_level="merkleeyes:debug,state:info,*:error"`
* basecli
  * `basecli init` is more intelligent and only complains if there really was
    a connected chain, not just random files
  * support `localhost:46657` or `http://localhost:46657` format for nodes,
    not just `tcp://localhost:46657`
  * Add `--genesis` to init to specify chain-id and validator hash
    * Example: `basecli init --node=localhost:46657 --genesis=$HOME/.basecoin/genesis.json`
  * `basecli rpc` has a number of methods to easily accept tendermint rpc, and verifies what it can

BUG FIXES:

* basecli
  * `basecli query account` accepts hex account address with or without `0x`
    prefix
  * gives error message when running commands on an unitialized chain, rather
    than some unintelligable panic

## 0.6.0 (June 22, 2017)

Make the basecli command the only way to use client-side, to enforce best
security practices. Lots of enhancements to get it up to production quality.

BREAKING CHANGES:

* ./cmd/commands -> ./cmd/basecoin/commands
* basecli
  * `basecli proof state get` -> `basecli query key`
  * `basecli proof tx get` -> `basecli query tx`
  * `basecli proof state get --app=account` -> `basecli query account`
  * use `--chain-id` not `--chainid` for consistency
  * update to use `--trace` not `--debug` for stack traces on errors
  * complete overhaul on how tx and query subcommands are added. (see counter or trackomatron for examples)
  * no longer supports counter app (see new countercli)
* basecoin
  * `basecoin init` takes an argument, an address to allocate funds to in the genesis
  * removed key2.json
  * removed all client side functionality from it (use basecli now for proofs)
    * no tx subcommand
    * no query subcommand
    * no account (query) subcommand
    * a few other random ones...
  * enhanced relay subcommand
    * relay start did what relay used to do
    * relay init registers both chains on one another (to set it up so relay start just works)
* docs
  * removed `example-plugin`, put `counter` inside `docs/guide`
* app
  * Implements ABCI handshake by proxying merkleeyes.Info()

IMPROVEMENTS:

* `basecoin init` support `--chain-id`
* intergrates tendermint 0.10.0 (not the rc-2, but the real thing)
* commands return error code (1) on failure for easier script testing
* add `reset_all` to basecli, and never delete keys on `init`
* new shutil based unit tests, with better coverage of the cli actions
* just `make fresh` when things are getting stale ;)

BUG FIXES:

* app: no longer panics on missing app_options in genesis (thanks, anton)
* docs: updated all docs... again
* ibc: fix panic on getting BlockID from commit without 100% precommits (still a TODO)

## 0.5.2 (June 2, 2017)

BUG FIXES:

* fix parsing of the log level from Tendermint config (#97)

## 0.5.1 (May 30, 2017)

BUG FIXES:

* fix ibc demo app to use proper tendermint flags, 0.10.0-rc2 compatibility
* Make sure all cli uses new json.Marshal not wire.JSONBytes

## 0.5.0 (May 27, 2017)

BREAKING CHANGES:

* only those related to the tendermint 0.9 -> 0.10 upgrade

IMPROVEMENTS:

* basecoin cli
  * integrates tendermint 0.10.0 and unifies cli (init, unsafe_reset_all, ...)
  * integrate viper, all command line flags can also be defined in environmental variables or config.toml
* genesis file
  * you can define accounts with either address or pub_key
  * sorts coins for you, so no silent errors if not in alphabetical order
* [light-client](https://github.com/tendermint/light-client) integration
  * no longer must you trust the node you connect to, prove everything!
  * new [basecli command](./cmd/basecli/README.md)
  * integrated [key management](https://github.com/tendermint/go-crypto/blob/master/cmd/README.md), stored encrypted locally
  * tracks validator set changes and proves everything from one initial validator seed
  * `basecli proof state` gets complete proofs for any abci state
  * `basecli proof tx` gets complete proof where a tx was stored in the chain
  * `basecli proxy` exposes tendermint rpc, but only passes through results after doing complete verification

BUG FIXES:

* no more silently ignored error with invalid coin names (eg. "17.22foo coin" used to parse as "17 foo", not warning/error)

## 0.4.1 (April 26, 2017)

BUG FIXES:

* Fix bug in `basecoin unsafe_reset_X` where the `priv_validator.json` was not being reset

## 0.4.0 (April 21, 2017)

BREAKING CHANGES:

* CLI now uses Cobra, which forced changes to some of the flag names and orderings

IMPROVEMENTS:

* `basecoin init` doesn't generate error if already initialized
* Much more testing

## 0.3.1 (March 23, 2017)

IMPROVEMENTS:

* CLI returns exit code 1 and logs error before exiting

## 0.3.0 (March 23, 2017)

BREAKING CHANGES:

* Remove `--data` flag and use `BCHOME` to set the home directory (defaults to `~/.basecoin`)
* Remove `--in-proc` flag and start Tendermint in-process by default (expect Tendermint files in $BCHOME/tendermint).
  To start just the ABCI app/server, use `basecoin start --without-tendermint`.
* Consolidate genesis files so the Basecoin genesis is an object under `app_options` in Tendermint genesis. For instance:

```
{
  "app_hash": "",
  "chain_id": "foo_bar_chain",
  "genesis_time": "0001-01-01T00:00:00.000Z",
  "validators": [
    {
      "amount": 10,
      "name": "",
      "pub_key": [
	1,
	"7B90EA87E7DC0C7145C8C48C08992BE271C7234134343E8A8E8008E617DE7B30"
      ]
    }
  ],
  "app_options": {
    "accounts": [{
      "pub_key": {
        "type": "ed25519",
        "data": "6880db93598e283a67c4d88fc67a8858aa2de70f713fe94a5109e29c137100c2"
      },
      "coins": [
        {
          "denom": "blank",
          "amount": 12345
        },
        {
          "denom": "ETH",
          "amount": 654321
        }
      ]
    }],
    "plugin_options": ["plugin1/key1", "value1", "plugin1/key2", "value2"]
  }
}
```

Note the array of key-value pairs is now under `app_options.plugin_options` while the `app_options` themselves are well formed.
We also changed `chainID` to `chain_id` and consolidated to have just one of them.

FEATURES:

* Introduce `basecoin init` and `basecoin unsafe_reset_all`

## 0.2.0 (March 6, 2017)

BREAKING CHANGES:

* Update to ABCI v0.4.0 and Tendermint v0.9.0
* Coins are specified on the CLI as `Xcoin`, eg. `5gold`
* `Cost` is now `Fee`

FEATURES:

* CLI for sending transactions and querying the state,
  designed to be easily extensible as plugins are implemented
* Run Basecoin in-process with Tendermint
* Add `/account` path in Query
* IBC plugin for InterBlockchain Communication
* Demo script of IBC between two chains

IMPROVEMENTS:

* Use new Tendermint `/commit` endpoint for crafting IBC transactions
* More unit tests
* Use go-crypto S structs and go-data for more standard JSON
* Demo uses fewer sleeps

BUG FIXES:

* Various little fixes in coin arithmetic
* More commit validation in IBC
* Return results from transactions

## PreHistory

##### January 14-18, 2017

* Update to Tendermint v0.8.0
* Cleanup a bit and release blog post

##### September 22, 2016

* Basecoin compiles again<|MERGE_RESOLUTION|>--- conflicted
+++ resolved
@@ -1,6 +1,5 @@
 # Changelog
 
-<<<<<<< HEAD
 ## 0.34.0
 
 ### Breaking Changes
@@ -115,7 +114,7 @@
   either the truncated coins or the change coins.
 * [\#3915](https://github.com/cosmos/cosmos-sdk/issues/3915) Remove ';' delimiting support from ParseDecCoins
 * [\#3977](https://github.com/cosmos/cosmos-sdk/issues/3977) Fix docker image build
-=======
+
 ## 0.33.2
 
 ### Improvements
@@ -123,7 +122,6 @@
 #### Tendermint
 
 * Upgrade Tendermint to `v0.31.0-dev0-fix0` which includes critical security fixes.
->>>>>>> f6985c87
 
 ## 0.33.1
 
